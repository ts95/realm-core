#include <UnitTest++.h>
#include <tightdb.hpp>

using namespace tightdb;

namespace {

TIGHTDB_TABLE_2(TwoIntTable,
                first,  Int,
                second, Int)

TIGHTDB_TABLE_1(OneIntTable,
                first,  Int)

TIGHTDB_TABLE_2(TupleTableType,
                first,  Int,
                second, String)

TIGHTDB_TABLE_2(BoolTupleTable,
                first,  Int,
                second, Bool)

TIGHTDB_TABLE_5(PeopleTable,
                name,  String,
                age,   Int,
                male,  Bool,
                hired, Date,
                photo, Binary)

TIGHTDB_TABLE_2(FloatTable,
                col_float,  Float,
                col_double, Double)

} // anonymous namespace


<<<<<<< HEAD
TEST(TestQueryFloat_lasse1)
{
    FloatTable t;

    t.add(1.5f, 40.1f);
    t.add(2.5f, 30.1f);
    t.add(3.5f, 20.1f);
    t.add(4.5f, 10.1f);
    t.add(5.5f, 0.1f);

//    double d = t.where().first.greater(3.0).second.sum();

   // CHECK_EQUAL(2, cnt);

}



#if 1
=======
>>>>>>> 0e4c1cdf
TEST(TestQueryFloat)
{
    FloatTable t;

    t.add(1.1f, 2.2);
    t.add(1.13f, 2.21);
    t.add(1.13f, 2.22);
    t.add(1.1f, 2.2);
    t.add(1.2f, 3.2);

    FloatTable::View v = t.where().col_float.equal(1.13f).find_all();
    CHECK_EQUAL(2, v.size());
    CHECK_EQUAL(1.13f, v[0].col_float.get());
    CHECK_EQUAL(1.13f, v[1].col_float.get());

    // Test operators (and count)
    CHECK_EQUAL(2, t.where().col_float.equal(1.13f).count());
    CHECK_EQUAL(3, t.where().col_float.greater(1.1f).count());
    CHECK_EQUAL(3, t.where().col_float.greater_equal(1.13f).count());
    CHECK_EQUAL(4, t.where().col_float.less_equal(1.13f).count());
    CHECK_EQUAL(2, t.where().col_float.less(1.13f).count());
    CHECK_EQUAL(3, t.where().col_float.between(1.13f, 1.2f).count());

    FloatTable::View v2 = t.where().col_double.equal(3.2).find_all();
    CHECK_EQUAL(1, v2.size());
    CHECK_EQUAL(3.2, v2[0].col_double.get());


    // Test sum

    // todo sum: max, min, average, +=, -=
}

TEST(TestDateQuery)
{
    PeopleTable table;

    table.add("Mary",  28, false, tightdb::Date(2012,  1, 24), tightdb::BinaryData("bin \0\n data 1", 13));
    table.add("Frank", 56, true,  tightdb::Date(2008,  4, 15), tightdb::BinaryData("bin \0\n data 2", 13));
    table.add("Bob",   24, true,  tightdb::Date(2010, 12,  1), tightdb::BinaryData("bin \0\n data 3", 13));

    // Find people where hired year == 2012 (hour:minute:second is default initialized to 00:00:00)
    PeopleTable::View view5 = table.where().hired.greater_equal(tightdb::Date(2012, 1, 1).get_date())
                                           .hired.less(         tightdb::Date(2013, 1, 1).get_date()).find_all(); 
    CHECK_EQUAL(1, view5.size());
    CHECK_EQUAL("Mary", view5[0].name);
}


TEST(TestQueryStrIndexed_enum)
{
    TupleTableType ttt;

    for(size_t t = 0; t < 10; t++) {
        ttt.add(1, "a");
        ttt.add(4, "b");
        ttt.add(7, "c");
        ttt.add(10, "a");
        ttt.add(1, "b");
        ttt.add(4, "c");
    }

    ttt.optimize();

    ttt.column().second.set_index();

    int64_t s = ttt.where().second.equal("a").first.sum();
    CHECK_EQUAL(10*11, s);

    s = ttt.where().second.equal("a").first.equal(10).first.sum();
    CHECK_EQUAL(100, s);

    s = ttt.where().first.equal(10).second.equal("a").first.sum();
    CHECK_EQUAL(100, s);

    TupleTableType::View tv = ttt.where().second.equal("a").find_all();
    CHECK_EQUAL(10*2, tv.size());
}


TEST(TestQueryStrIndexed_non_enum)
{
    TupleTableType ttt;

    for(size_t t = 0; t < 10; t++) {
        ttt.add(1, "a");
        ttt.add(4, "b");
        ttt.add(7, "c");
        ttt.add(10, "a");
        ttt.add(1, "b");
        ttt.add(4, "c");
    }

    ttt.column().second.set_index();

    int64_t s = ttt.where().second.equal("a").first.sum();
    CHECK_EQUAL(10*11, s);

    s = ttt.where().second.equal("a").first.equal(10).first.sum();
    CHECK_EQUAL(100, s);

    s = ttt.where().first.equal(10).second.equal("a").first.sum();
    CHECK_EQUAL(100, s);

    TupleTableType::View tv = ttt.where().second.equal("a").find_all();
    CHECK_EQUAL(10*2, tv.size());
}


TEST(TestQueryFindAll_Contains2_2)
{
    TupleTableType ttt;

    ttt.add(0, "foo");
    ttt.add(1, "foobar");
    ttt.add(2, "hellofoobar");
    ttt.add(3, "foO");
    ttt.add(4, "foObar");
    ttt.add(5, "hellofoObar");
    ttt.add(6, "hellofo");
    ttt.add(7, "fobar");
    ttt.add(8, "oobar");

// utf8 case handling is only implemented on msw for now
#if defined(_MSC_VER)
    TupleTableType::Query q1 = ttt.where().second.contains("foO", false);
    TupleTableType::View tv1 = q1.find_all();
    CHECK_EQUAL(6, tv1.size());
    CHECK_EQUAL(0, tv1.get_source_ndx(0));
    CHECK_EQUAL(1, tv1.get_source_ndx(1));
    CHECK_EQUAL(2, tv1.get_source_ndx(2));
    CHECK_EQUAL(3, tv1.get_source_ndx(3));
    CHECK_EQUAL(4, tv1.get_source_ndx(4));
    CHECK_EQUAL(5, tv1.get_source_ndx(5));
    TupleTableType::Query q2 = ttt.where().second.contains("foO", true);
    TupleTableType::View tv2 = q2.find_all();
    CHECK_EQUAL(3, tv2.size());
    CHECK_EQUAL(3, tv2.get_source_ndx(0));
    CHECK_EQUAL(4, tv2.get_source_ndx(1));
    CHECK_EQUAL(5, tv2.get_source_ndx(2));
#endif
}
/*
TEST(TestQuery_sum_new_aggregates)
{
    // test the new ACTION_FIND_PATTERN() method in array

    OneIntTable t;
    for (size_t i = 0; i < 1000; i++) {
        t.add(1);
        t.add(2);
        t.add(4);
        t.add(6);
    }
    size_t c = t.where().first.equal(2).count();
    CHECK_EQUAL(1000, c);

    c = t.where().first.greater(2).count();
    CHECK_EQUAL(2000, c);

}
*/

TEST(TestQuery_sum_min_max_avg_foreign_col)
{
    TwoIntTable t;
    t.add(1, 10);
    t.add(2, 20);
    t.add(2, 30);
    t.add(3, 40);

    CHECK_EQUAL(50, t.where().first.equal(2).second.sum());
}


TEST(TestAggregateSingleCond)
{
    OneIntTable ttt;

    ttt.add(1);
    ttt.add(2);
    ttt.add(2);
    ttt.add(3);
    ttt.add(3);
    ttt.add(4);

    int64_t s = ttt.where().first.equal(2).first.sum();
    CHECK_EQUAL(4, s);

    s = ttt.where().first.greater(2).first.sum();
    CHECK_EQUAL(10, s);

    s = ttt.where().first.less(3).first.sum();
    CHECK_EQUAL(5, s);

    s = ttt.where().first.not_equal(3).first.sum();
    CHECK_EQUAL(9, s);


}

TEST(TestQueryFindAll_range1)
{
    TupleTableType ttt;

    ttt.add(1, "a");
    ttt.add(4, "a");
    ttt.add(7, "a");
    ttt.add(10, "a");
    ttt.add(1, "a");
    ttt.add(4, "a");
    ttt.add(7, "a");
    ttt.add(10, "a");
    ttt.add(1, "a");
    ttt.add(4, "a");
    ttt.add(7, "a");
    ttt.add(10, "a");

    TupleTableType::Query q1 = ttt.where().second.equal("a");
    TupleTableType::View tv1 = q1.find_all(4, 10);
    CHECK_EQUAL(6, tv1.size());
}


TEST(TestQueryFindAll_range_or_monkey2)
{
    const size_t ROWS = 20;
    const size_t ITER = 100;

    for (size_t u = 0; u < ITER; u++)
    {
        TwoIntTable tit;
        Array a;
        size_t start = rand() % (ROWS + 1);
        size_t end = start + rand() % (ROWS + 1);

        if (end > ROWS)
            end = ROWS;

        for (size_t t = 0; t < ROWS; t++) {
            int64_t r1 = rand() % 10;
            int64_t r2 = rand() % 10;
            tit.add(r1, r2);
        }

        TwoIntTable::Query q1 = tit.where().group().first.equal(3).Or().first.equal(7).end_group().second.greater(5);
        TwoIntTable::View tv1 = q1.find_all(start, end);

        for (size_t t = start; t < end; t++) {
            if ((tit[t].first == 3 || tit[t].first == 7) && tit[t].second > 5) {
                a.add(t);
            }
        }
        size_t s1 = a.Size();
        size_t s2 = tv1.size();

        CHECK_EQUAL(s1, s2);
        for (size_t t = 0; t < a.Size(); t++) {
            size_t i1 = a.GetAsSizeT(t);
            size_t i2 = tv1.get_source_ndx(t);
            CHECK_EQUAL(i1, i2);
        }
        a.Destroy();
    }

}



TEST(TestQueryFindAll_range_or)
{
    TupleTableType ttt;

    ttt.add(1, "b");
    ttt.add(2, "a"); //// match
    ttt.add(3, "b"); //
    ttt.add(1, "a"); //// match
    ttt.add(2, "b"); //// match
    ttt.add(3, "a");
    ttt.add(1, "b");
    ttt.add(2, "a"); //// match
    ttt.add(3, "b"); //

    TupleTableType::Query q1 = ttt.where().group().first.greater(1).Or().second.equal("a").end_group().first.less(3);
    TupleTableType::View tv1 = q1.find_all(1, 8);
    CHECK_EQUAL(4, tv1.size());

    TupleTableType::View tv2 = q1.find_all(2, 8);
    CHECK_EQUAL(3, tv2.size());

    TupleTableType::View tv3 = q1.find_all(1, 7);
    CHECK_EQUAL(3, tv3.size());
}


TEST(TestQueryDelete)
{
    TupleTableType ttt;

    ttt.add(1, "X");
    ttt.add(2, "a");
    ttt.add(3, "X");
    ttt.add(4, "a");
    ttt.add(5, "X");
    ttt.add(6, "X");

    TupleTableType::Query q = ttt.where().second.equal("X");
    size_t r = q.remove();

    CHECK_EQUAL(4, r);
    CHECK_EQUAL(2, ttt.size());
    CHECK_EQUAL(2, ttt[0].first);
    CHECK_EQUAL(4, ttt[1].first);
    
    // test remove of all
    ttt.clear();
    ttt.add(1, "X");
    ttt.add(2, "X");
    ttt.add(3, "X");
    TupleTableType::Query q2 = ttt.where().second.equal("X");
    r = q2.remove();
    CHECK_EQUAL(3, r);
    CHECK_EQUAL(0, ttt.size());
}

TEST(TestQueryDeleteRange)
{
    TupleTableType ttt;

    ttt.add(0, "X");
    ttt.add(1, "X");
    ttt.add(2, "X");
    ttt.add(3, "X");
    ttt.add(4, "X");
    ttt.add(5, "X");

    TupleTableType::Query q = ttt.where().second.equal("X");
    size_t r = q.remove(1, 4);

    CHECK_EQUAL(3, r);
    CHECK_EQUAL(3, ttt.size());
    CHECK_EQUAL(0, ttt[0].first);
    CHECK_EQUAL(4, ttt[1].first);
    CHECK_EQUAL(5, ttt[2].first);
}

TEST(TestQueryDeleteLimit)
{
    TupleTableType ttt;

    ttt.add(0, "X");
    ttt.add(1, "X");
    ttt.add(2, "X");
    ttt.add(3, "X");
    ttt.add(4, "X");
    ttt.add(5, "X");

    TupleTableType::Query q = ttt.where().second.equal("X");
    size_t r = q.remove(1, 4, 2);

    CHECK_EQUAL(2, r);
    CHECK_EQUAL(4, ttt.size());
    CHECK_EQUAL(0, ttt[0].first);
    CHECK_EQUAL(3, ttt[1].first);
    CHECK_EQUAL(4, ttt[2].first);
    CHECK_EQUAL(5, ttt[3].first);
}



TEST(TestQuerySimple)
{
    TupleTableType ttt;

    ttt.add(1, "a");
    ttt.add(2, "a");
    ttt.add(3, "X");

    TupleTableType::Query q1 = ttt.where().first.equal(2);

    TupleTableType::View tv1 = q1.find_all();
    CHECK_EQUAL(1, tv1.size());
    CHECK_EQUAL(1, tv1.get_source_ndx(0));
}

TEST(TestQuerySimpleBUGdetect)
{
	TupleTableType ttt;
	ttt.add(1, "a");
	ttt.add(2, "a");

	TupleTableType::Query q1 = ttt.where();

	TupleTableType::View tv1 = q1.find_all();
	CHECK_EQUAL(2, tv1.size());
	CHECK_EQUAL(0, tv1.get_source_ndx(0));

	TupleTableType::View resView = tv1.column().second.find_all("Foo");

    // This previously crashed:
    // TableView resView = TableView(tv1);
    // tv1.find_all(resView, 1, "Foo");
}


TEST(TestQuerySubtable)
{
    Group group;
    TableRef table = group.get_table("test");

    // Create specification with sub-table
    Spec& s = table->get_spec();
    s.add_column(COLUMN_TYPE_INT,    "first");
    s.add_column(COLUMN_TYPE_STRING, "second");
    Spec sub = s.add_subtable_column("third");
        sub.add_column(COLUMN_TYPE_INT,    "sub_first");
        sub.add_column(COLUMN_TYPE_STRING, "sub_second");
    table->update_from_spec();

    CHECK_EQUAL(3, table->get_column_count());

    // Main table
    table->insert_int(0, 0, 111);
    table->insert_string(1, 0, "this");
    table->insert_subtable(2, 0);
    table->insert_done();

    table->insert_int(0, 1, 222);
    table->insert_string(1, 1, "is");
    table->insert_subtable(2, 1);
    table->insert_done();

    table->insert_int(0, 2, 333);
    table->insert_string(1, 2, "a test");
    table->insert_subtable(2, 2);
    table->insert_done();

    table->insert_int(0, 3, 444);
    table->insert_string(1, 3, "of queries");
    table->insert_subtable(2, 3);
    table->insert_done();


    // Sub tables
    TableRef subtable = table->get_subtable(2, 0);
    subtable->insert_int(0, 0, 11);
    subtable->insert_string(1, 0, "a");
    subtable->insert_done();

    subtable = table->get_subtable(2, 1);
    subtable->insert_int(0, 0, 22);
    subtable->insert_string(1, 0, "b");
    subtable->insert_done();
    subtable->insert_int(0, 1, 33);
    subtable->insert_string(1, 1, "c");
    subtable->insert_done();

    subtable = table->get_subtable(2, 2);
    subtable->insert_int(0, 0, 44);
    subtable->insert_string(1, 0, "d");
    subtable->insert_done();

    subtable = table->get_subtable(2, 3);
    subtable->insert_int(0, 0, 55);
    subtable->insert_string(1, 0, "e");
    subtable->insert_done();


    int64_t val50 = 50;
    int64_t val200 = 200;
    int64_t val20 = 20;
    int64_t val300 = 300;

    Query q1 = table->where();
    q1.greater(0, val200);
    q1.subtable(2);
    q1.less(0, val50);
    q1.end_subtable();
    TableView t1 = q1.find_all(0, (size_t)-1);
    CHECK_EQUAL(2, t1.size());
    CHECK_EQUAL(1, t1.get_source_ndx(0));
    CHECK_EQUAL(2, t1.get_source_ndx(1));


    Query q2 = table->where();
    q2.subtable(2);
    q2.greater(0, val50);
    q2.Or();
    q2.less(0, val20);
    q2.end_subtable();
    TableView t2 = q2.find_all(0, (size_t)-1);
    CHECK_EQUAL(2, t2.size());
    CHECK_EQUAL(0, t2.get_source_ndx(0));
    CHECK_EQUAL(3, t2.get_source_ndx(1));


    Query q3 = table->where();
    q3.subtable(2);
    q3.greater(0, val50);
    q3.Or();
    q3.less(0, val20);
    q3.end_subtable();
    q3.less(0, val300);
    TableView t3 = q3.find_all(0, (size_t)-1);
    CHECK_EQUAL(1, t3.size());
    CHECK_EQUAL(0, t3.get_source_ndx(0));


    Query q4 = table->where();
    q4.equal(0, (int64_t)333);
    q4.Or();
    q4.subtable(2);
    q4.greater(0, val50);
    q4.Or();
    q4.less(0, val20);
    q4.end_subtable();
    TableView t4 = q4.find_all(0, (size_t)-1);



    CHECK_EQUAL(3, t4.size());
    CHECK_EQUAL(0, t4.get_source_ndx(0));
    CHECK_EQUAL(2, t4.get_source_ndx(1));
    CHECK_EQUAL(3, t4.get_source_ndx(2));
}




TEST(TestQuerySort1)
{
    TupleTableType ttt;

    ttt.add(1, "a"); // 0
    ttt.add(2, "a"); // 1
    ttt.add(3, "X"); // 2
    ttt.add(1, "a"); // 3
    ttt.add(2, "a"); // 4
    ttt.add(3, "X"); // 5
    ttt.add(9, "a"); // 6
    ttt.add(8, "a"); // 7
    ttt.add(7, "X"); // 8

    // tv.get_source_ndx()  = 0, 2, 3, 5, 6, 7, 8
    // Vals         = 1, 3, 1, 3, 9, 8, 7
    // result       = 3, 0, 5, 2, 8, 7, 6

    TupleTableType::Query q = ttt.where().first.not_equal(2);
    TupleTableType::View tv = q.find_all();
    tv.column().first.sort();

    CHECK(tv.size() == 7);
    CHECK(tv[0].first == 1);
    CHECK(tv[1].first == 1);
    CHECK(tv[2].first == 3);
    CHECK(tv[3].first == 3);
    CHECK(tv[4].first == 7);
    CHECK(tv[5].first == 8);
    CHECK(tv[6].first == 9);
}



TEST(TestQuerySort_QuickSort)
{
    // Triggers QuickSort because range > len
    TupleTableType ttt;

    for (size_t t = 0; t < 1000; t++)
        ttt.add(rand() % 1100, "a"); // 0

    TupleTableType::Query q = ttt.where();
    TupleTableType::View tv = q.find_all();
    tv.column().first.sort();

    CHECK(tv.size() == 1000);
    for (size_t t = 1; t < tv.size(); t++) {
        CHECK(tv[t].first >= tv[t-1].first);
    }
}

TEST(TestQuerySort_CountSort)
{
    // Triggers CountSort because range <= len
    TupleTableType ttt;

    for (size_t t = 0; t < 1000; t++)
        ttt.add(rand() % 900, "a"); // 0

    TupleTableType::Query q = ttt.where();
    TupleTableType::View tv = q.find_all();
    tv.column().first.sort();

    CHECK(tv.size() == 1000);
    for (size_t t = 1; t < tv.size(); t++) {
        CHECK(tv[t].first >= tv[t-1].first);
    }
}


TEST(TestQuerySort_Descending)
{
    TupleTableType ttt;

    for (size_t t = 0; t < 1000; t++)
        ttt.add(rand() % 1100, "a"); // 0

    TupleTableType::Query q = ttt.where();
    TupleTableType::View tv = q.find_all();
    tv.column().first.sort(false);

    CHECK(tv.size() == 1000);
    for (size_t t = 1; t < tv.size(); t++) {
        CHECK(tv[t].first <= tv[t-1].first);
    }
}


TEST(TestQuerySort_Dates)
{
    Table table;
    table.add_column(COLUMN_TYPE_DATE, "first");

    table.insert_date(0, 0, 1000);
    table.insert_done();
    table.insert_date(0, 1, 3000);
    table.insert_done();
    table.insert_date(0, 2, 2000);
    table.insert_done();

    TableView tv = table.where().find_all();
    CHECK(tv.size() == 3);
    CHECK(tv.get_source_ndx(0) == 0);
    CHECK(tv.get_source_ndx(1) == 1);
    CHECK(tv.get_source_ndx(2) == 2);

    tv.sort(0);

    CHECK(tv.size() == 3);
    CHECK(tv.get_date(0, 0) == 1000);
    CHECK(tv.get_date(0, 1) == 2000);
    CHECK(tv.get_date(0, 2) == 3000);
}


TEST(TestQuerySort_Bools)
{
    Table table;
    table.add_column(COLUMN_TYPE_BOOL, "first");

    table.insert_bool(0, 0, true);
    table.insert_done();
    table.insert_bool(0, 0, false);
    table.insert_done();
    table.insert_bool(0, 0, true);
    table.insert_done();

    TableView tv = table.where().find_all();
    tv.sort(0);

    CHECK(tv.size() == 3);
    CHECK(tv.get_bool(0, 0) == false);
    CHECK(tv.get_bool(0, 1) == true);
    CHECK(tv.get_bool(0, 2) == true);
}



TEST(TestQueryThreads)
{
    TupleTableType ttt;

    // Spread query search hits in an odd way to test more edge cases
    // (thread job size is THREAD_CHUNK_SIZE = 10)
    for (int i = 0; i < 100; i++) {
        for (int j = 0; j < 10; j++) {
            ttt.add(5, "a");
            ttt.add(j, "b");
            ttt.add(6, "c");
            ttt.add(6, "a");
            ttt.add(6, "b");
            ttt.add(6, "c");
            ttt.add(6, "a");
        }
    }
    TupleTableType::Query q1 = ttt.where().first.equal(2).second.equal("b");

    // Note, set THREAD_CHUNK_SIZE to 1.000.000 or more for performance
    //q1.set_threads(5);
    TupleTableType::View tv = q1.find_all();

    CHECK_EQUAL(100, tv.size());
    for (int i = 0; i < 100; i++) {
        const size_t expected = i*7*10 + 14 + 1;
        const size_t actual   = tv.get_source_ndx(i);
        CHECK_EQUAL(expected, actual);
    }
}



TEST(TestQuerySimple2)
{
    TupleTableType ttt;

    ttt.add(1, "a");
    ttt.add(2, "a");
    ttt.add(3, "X");
    ttt.add(1, "a");
    ttt.add(2, "a");
    ttt.add(3, "X");
    ttt.add(1, "a");
    ttt.add(2, "a");
    ttt.add(3, "X");

    TupleTableType::Query q1 = ttt.where().first.equal(2);
    TupleTableType::View tv1 = q1.find_all();
    CHECK_EQUAL(3, tv1.size());
    CHECK_EQUAL(1, tv1.get_source_ndx(0));
    CHECK_EQUAL(4, tv1.get_source_ndx(1));
    CHECK_EQUAL(7, tv1.get_source_ndx(2));
}

/*
TEST(TestQueryLimit)
{
    TupleTableType ttt;

    ttt.add(1, "a");
    ttt.add(2, "a"); //
    ttt.add(3, "X");
    ttt.add(1, "a");
    ttt.add(2, "a"); //
    ttt.add(3, "X");
    ttt.add(1, "a");
    ttt.add(2, "a"); //
    ttt.add(3, "X");
    ttt.add(1, "a");
    ttt.add(2, "a"); //
    ttt.add(3, "X");
    ttt.add(1, "a");
    ttt.add(2, "a"); //
    ttt.add(3, "X");

    TupleTableType::Query q1 = ttt.where().first.equal(2);

    TupleTableType::View tv1 = q1.find_all(0, size_t(-1), 2);
    CHECK_EQUAL(2, tv1.size());
    CHECK_EQUAL(1, tv1.get_source_ndx(0));
    CHECK_EQUAL(4, tv1.get_source_ndx(1));

    TupleTableType::View tv2 = q1.find_all(tv1.get_source_ndx(tv1.size() - 1) + 1, size_t(-1), 2);
    CHECK_EQUAL(2, tv2.size());
    CHECK_EQUAL(7, tv2.get_source_ndx(0));
    CHECK_EQUAL(10, tv2.get_source_ndx(1));

    TupleTableType::View tv3 = q1.find_all(tv2.get_source_ndx(tv2.size() - 1) + 1, size_t(-1), 2);
    CHECK_EQUAL(1, tv3.size());
    CHECK_EQUAL(13, tv3.get_source_ndx(0));


    TupleTableType::Query q2 = ttt.where();
    TupleTableType::View tv4 = q2.find_all(0, 5, 3);
    CHECK_EQUAL(3, tv4.size());

    TupleTableType::Query q3 = ttt.where();
    TupleTableType::View tv5 = q3.find_all(0, 3, 5);
    CHECK_EQUAL(3, tv5.size());
}
*/

TEST(TestQueryFindNext)
{
    TupleTableType ttt;

    ttt.add(1, "a");
    ttt.add(2, "a");
    ttt.add(3, "X");
    ttt.add(4, "a");
    ttt.add(5, "a");
    ttt.add(6, "X");
    ttt.add(7, "X");

    TupleTableType::Query q1 = ttt.where().second.equal("X").first.greater(4);

    const size_t res1 = q1.find_next();
    const size_t res2 = q1.find_next(res1);
    const size_t res3 = q1.find_next(res2);

    CHECK_EQUAL(5, res1);
    CHECK_EQUAL(6, res2);
    CHECK_EQUAL((size_t)-1, res3); // no more matches
}

TEST(TestQueryFindAll1)
{
    TupleTableType ttt;

    ttt.add(1, "a");
    ttt.add(2, "a");
    ttt.add(3, "X");
    ttt.add(4, "a");
    ttt.add(5, "a");
    ttt.add(6, "X");
    ttt.add(7, "X");

    TupleTableType::Query q1 = ttt.where().second.equal("a").first.greater(2).first.not_equal(4);
    TupleTableType::View tv1 = q1.find_all();
    CHECK_EQUAL(4, tv1.get_source_ndx(0));

    TupleTableType::Query q2 = ttt.where().second.equal("X").first.greater(4);
    TupleTableType::View tv2 = q2.find_all();
    CHECK_EQUAL(5, tv2.get_source_ndx(0));
    CHECK_EQUAL(6, tv2.get_source_ndx(1));

}

TEST(TestQueryFindAll2)
{
    TupleTableType ttt;

    ttt.add(1, "a");
    ttt.add(2, "a");
    ttt.add(3, "X");
    ttt.add(4, "a");
    ttt.add(5, "a");
    ttt.add(11, "X");
    ttt.add(0, "X");

    TupleTableType::Query q2 = ttt.where().second.not_equal("a").first.less(3);
    TupleTableType::View tv2 = q2.find_all();
    CHECK_EQUAL(6, tv2.get_source_ndx(0));
}

TEST(TestQueryFindAllBetween)
{
    TupleTableType ttt;

    ttt.add(1, "a");
    ttt.add(2, "a");
    ttt.add(3, "X");
    ttt.add(4, "a");
    ttt.add(5, "a");
    ttt.add(11, "X");
    ttt.add(3, "X");

    TupleTableType::Query q2 = ttt.where().first.between(3, 5);
    TupleTableType::View tv2 = q2.find_all();
    CHECK_EQUAL(2, tv2.get_source_ndx(0));
    CHECK_EQUAL(3, tv2.get_source_ndx(1));
    CHECK_EQUAL(4, tv2.get_source_ndx(2));
    CHECK_EQUAL(6, tv2.get_source_ndx(3));
}


TEST(TestQueryFindAll_Range)
{
    TupleTableType ttt;

    ttt.add(5, "a");
    ttt.add(5, "a");
    ttt.add(5, "a");

    TupleTableType::Query q1 = ttt.where().second.equal("a").first.greater(2).first.not_equal(4);
    TupleTableType::View tv1 = q1.find_all(1, 2);
    CHECK_EQUAL(1, tv1.get_source_ndx(0));
}


TEST(TestQueryFindAll_Or)
{
    TupleTableType ttt;

    ttt.add(1, "a");
    ttt.add(2, "a");
    ttt.add(3, "X");
    ttt.add(4, "a");
    ttt.add(5, "a");
    ttt.add(6, "a");
    ttt.add(7, "X");

    // first == 5 || second == X
    TupleTableType::Query q1 = ttt.where().first.equal(5).Or().second.equal("X");
    TupleTableType::View tv1 = q1.find_all();
    CHECK_EQUAL(3, tv1.size());
    CHECK_EQUAL(2, tv1.get_source_ndx(0));
    CHECK_EQUAL(4, tv1.get_source_ndx(1));
    CHECK_EQUAL(6, tv1.get_source_ndx(2));
}


TEST(TestQueryFindAll_Parans1)
{
    TupleTableType ttt;

    ttt.add(1, "a");
    ttt.add(2, "a");
    ttt.add(3, "X");
    ttt.add(3, "X");
    ttt.add(4, "a");
    ttt.add(5, "a");
    ttt.add(11, "X");

    // first > 3 && (second == X)
    TupleTableType::Query q1 = ttt.where().first.greater(3).group().second.equal("X").end_group();
    TupleTableType::View tv1 = q1.find_all();
    CHECK_EQUAL(1, tv1.size());
    CHECK_EQUAL(6, tv1.get_source_ndx(0));
}


TEST(TestQueryFindAll_OrParan)
{
    TupleTableType ttt;

    ttt.add(1, "a");
    ttt.add(2, "a");
    ttt.add(3, "X"); //
    ttt.add(4, "a");
    ttt.add(5, "a"); //
    ttt.add(6, "a");
    ttt.add(7, "X"); //
    ttt.add(2, "X");

    // (first == 5 || second == X && first > 2)
    TupleTableType::Query q1 = ttt.where().group().first.equal(5).Or().second.equal("X").first.greater(2).end_group();
    TupleTableType::View tv1 = q1.find_all();
    CHECK_EQUAL(3, tv1.size());
    CHECK_EQUAL(2, tv1.get_source_ndx(0));
    CHECK_EQUAL(4, tv1.get_source_ndx(1));
    CHECK_EQUAL(6, tv1.get_source_ndx(2));
}


TEST(TestQueryFindAll_OrNested0)
{
    TupleTableType ttt;

    ttt.add(1, "a");
    ttt.add(2, "a");
    ttt.add(3, "X");
    ttt.add(3, "X");
    ttt.add(4, "a");
    ttt.add(5, "a");
    ttt.add(11, "X");
    ttt.add(8, "Y");

    // first > 3 && (first == 5 || second == X)
    TupleTableType::Query q1 = ttt.where().first.greater(3).group().first.equal(5).Or().second.equal("X").end_group();
    TupleTableType::View tv1 = q1.find_all();
    CHECK_EQUAL(2, tv1.size());
    CHECK_EQUAL(5, tv1.get_source_ndx(0));
    CHECK_EQUAL(6, tv1.get_source_ndx(1));
}

TEST(TestQueryFindAll_OrNested)
{
    TupleTableType ttt;

    ttt.add(1, "a");
    ttt.add(2, "a");
    ttt.add(3, "X");
    ttt.add(3, "X");
    ttt.add(4, "a");
    ttt.add(5, "a");
    ttt.add(11, "X");
    ttt.add(8, "Y");

    // first > 3 && (first == 5 || (second == X || second == Y))
    TupleTableType::Query q1 = ttt.where().first.greater(3).group().first.equal(5).Or().group().second.equal("X").Or().second.equal("Y").end_group().end_group();
    TupleTableType::View tv1 = q1.find_all();
    CHECK_EQUAL(5, tv1.get_source_ndx(0));
    CHECK_EQUAL(6, tv1.get_source_ndx(1));
    CHECK_EQUAL(7, tv1.get_source_ndx(2));
}

TEST(TestQueryFindAll_OrPHP)
{
    TupleTableType ttt;

    ttt.add(1, "Joe");
    ttt.add(2, "Sara");
    ttt.add(3, "Jim");

    // (second == Jim || second == Joe) && first = 1
    TupleTableType::Query q1 = ttt.where().group().second.equal("Jim").Or().second.equal("Joe").end_group().first.equal(1);
    TupleTableType::View tv1 = q1.find_all();
    CHECK_EQUAL(0, tv1.get_source_ndx(0));
}

TEST(TestQueryFindAllOr)
{
    TupleTableType ttt;

    ttt.add(1, "Joe");
    ttt.add(2, "Sara");
    ttt.add(3, "Jim");

    // (second == Jim || second == Joe) && first = 1
    TupleTableType::Query q1 = ttt.where().group().second.equal("Jim").Or().second.equal("Joe").end_group().first.equal(3);
    TupleTableType::View tv1 = q1.find_all();
    CHECK_EQUAL(2, tv1.get_source_ndx(0));
}





TEST(TestQueryFindAll_Parans2)
{
    TupleTableType ttt;

    ttt.add(1, "a");
    ttt.add(2, "a");
    ttt.add(3, "X");
    ttt.add(3, "X");
    ttt.add(4, "a");
    ttt.add(5, "a");
    ttt.add(11, "X");

    // ()((first > 3()) && (()))
    TupleTableType::Query q1 = ttt.where().group().end_group().group().group().first.greater(3).group().end_group().end_group().group().group().end_group().end_group().end_group();
    TupleTableType::View tv1 = q1.find_all();
    CHECK_EQUAL(3, tv1.size());
    CHECK_EQUAL(4, tv1.get_source_ndx(0));
    CHECK_EQUAL(5, tv1.get_source_ndx(1));
    CHECK_EQUAL(6, tv1.get_source_ndx(2));
}

TEST(TestQueryFindAll_Parans4)
{
    TupleTableType ttt;

    ttt.add(1, "a");
    ttt.add(2, "a");
    ttt.add(3, "X");
    ttt.add(3, "X");
    ttt.add(4, "a");
    ttt.add(5, "a");
    ttt.add(11, "X");

    // ()
    TupleTableType::Query q1 = ttt.where().group().end_group();
    TupleTableType::View tv1 = q1.find_all();
    CHECK_EQUAL(7, tv1.size());
}


TEST(TestQueryFindAll_Bool)
{
    BoolTupleTable btt;

    btt.add(1, true);
    btt.add(2, false);
    btt.add(3, true);
    btt.add(3, false);

    BoolTupleTable::Query q1 = btt.where().second.equal(true);
    BoolTupleTable::View tv1 = q1.find_all();
    CHECK_EQUAL(0, tv1.get_source_ndx(0));
    CHECK_EQUAL(2, tv1.get_source_ndx(1));

    BoolTupleTable::Query q2 = btt.where().second.equal(false);
    BoolTupleTable::View tv2 = q2.find_all();
    CHECK_EQUAL(1, tv2.get_source_ndx(0));
    CHECK_EQUAL(3, tv2.get_source_ndx(1));
}

TEST(TestQueryFindAll_Begins)
{
    TupleTableType ttt;

    ttt.add(0, "fo");
    ttt.add(0, "foo");
    ttt.add(0, "foobar");

    TupleTableType::Query q1 = ttt.where().second.begins_with("foo");
    TupleTableType::View tv1 = q1.find_all();
    CHECK_EQUAL(2, tv1.size());
    CHECK_EQUAL(1, tv1.get_source_ndx(0));
    CHECK_EQUAL(2, tv1.get_source_ndx(1));
}

TEST(TestQueryFindAll_Ends)
{
    TupleTableType ttt;

    ttt.add(0, "barfo");
    ttt.add(0, "barfoo");
    ttt.add(0, "barfoobar");

    TupleTableType::Query q1 = ttt.where().second.ends_with("foo");
    TupleTableType::View tv1 = q1.find_all();
    CHECK_EQUAL(1, tv1.size());
    CHECK_EQUAL(1, tv1.get_source_ndx(0));
}


TEST(TestQueryFindAll_Contains)
{
    TupleTableType ttt;

    ttt.add(0, "foo");
    ttt.add(0, "foobar");
    ttt.add(0, "barfoo");
    ttt.add(0, "barfoobaz");
    ttt.add(0, "fo");
    ttt.add(0, "fobar");
    ttt.add(0, "barfo");

    TupleTableType::Query q1 = ttt.where().second.contains("foo");
    TupleTableType::View tv1 = q1.find_all();
    CHECK_EQUAL(4, tv1.size());
    CHECK_EQUAL(0, tv1.get_source_ndx(0));
    CHECK_EQUAL(1, tv1.get_source_ndx(1));
    CHECK_EQUAL(2, tv1.get_source_ndx(2));
    CHECK_EQUAL(3, tv1.get_source_ndx(3));
}

TEST(TestQueryEnums)
{
    TupleTableType table;

    for (size_t i = 0; i < 5; ++i) {
        table.add(1, "abd");
        table.add(2, "eftg");
        table.add(5, "hijkl");
        table.add(8, "mnopqr");
        table.add(9, "stuvxyz");
    }

    table.optimize();

    TupleTableType::Query q1 = table.where().second.equal("eftg");
    TupleTableType::View tv1 = q1.find_all();

    CHECK_EQUAL(5, tv1.size());
    CHECK_EQUAL(1, tv1.get_source_ndx(0));
    CHECK_EQUAL(6, tv1.get_source_ndx(1));
    CHECK_EQUAL(11, tv1.get_source_ndx(2));
    CHECK_EQUAL(16, tv1.get_source_ndx(3));
    CHECK_EQUAL(21, tv1.get_source_ndx(4));
}

#if (defined(_WIN32) || defined(__WIN32__) || defined(_WIN64))

#define uY  "\x0CE\x0AB"              // greek capital letter upsilon with dialytika (U+03AB)
#define uYd "\x0CE\x0A5\x0CC\x088"    // decomposed form (Y followed by two dots)
#define uy  "\x0CF\x08B"              // greek small letter upsilon with dialytika (U+03AB)
#define uyd "\x0cf\x085\x0CC\x088"    // decomposed form (Y followed by two dots)

TEST(TestQueryCaseSensitivity)
{
    TupleTableType ttt;

    ttt.add(1, "BLAAbaergroed");
    ttt.add(1, "BLAAbaergroedandMORE");
    ttt.add(1, "BLAAbaergroed2");

    TupleTableType::Query q1 = ttt.where().second.equal("blaabaerGROED", false);
    TupleTableType::View tv1 = q1.find_all();
    CHECK_EQUAL(1, tv1.size());
    CHECK_EQUAL(0, tv1.get_source_ndx(0));
}

TEST(TestQueryUnicode2)
{
    TupleTableType ttt;

    ttt.add(1, uY);
    ttt.add(1, uYd);
    ttt.add(1, uy);
    ttt.add(1, uyd);

    TupleTableType::Query q1 = ttt.where().second.equal(uY, false);
    TupleTableType::View tv1 = q1.find_all();
    CHECK_EQUAL(2, tv1.size());
    CHECK_EQUAL(0, tv1.get_source_ndx(0));
    CHECK_EQUAL(2, tv1.get_source_ndx(1));

    TupleTableType::Query q2 = ttt.where().second.equal(uYd, false);
    TupleTableType::View tv2 = q2.find_all();
    CHECK_EQUAL(2, tv2.size());
    CHECK_EQUAL(1, tv2.get_source_ndx(0));
    CHECK_EQUAL(3, tv2.get_source_ndx(1));

    TupleTableType::Query q3 = ttt.where().second.equal(uYd, true);
    TupleTableType::View tv3 = q3.find_all();
    CHECK_EQUAL(1, tv3.size());
    CHECK_EQUAL(1, tv3.get_source_ndx(0));
}

#define uA  "\x0c3\x085"         // danish capital A with ring above (as in BLAABAERGROED)
#define uAd "\x041\x0cc\x08a"    // decomposed form (A (41) followed by ring)
#define ua  "\x0c3\x0a5"         // danish lower case a with ring above (as in blaabaergroed)
#define uad "\x061\x0cc\x08a"    // decomposed form (a (41) followed by ring)

TEST(TestQueryUnicode3)
{
    TupleTableType ttt;

    ttt.add(1, uA);
    ttt.add(1, uAd);
    ttt.add(1, ua);
    ttt.add(1, uad);

    TupleTableType::Query q1 = ttt.where().second.equal(uA, false);
    TupleTableType::View tv1 = q1.find_all();
    CHECK_EQUAL(2, tv1.size());
    CHECK_EQUAL(0, tv1.get_source_ndx(0));
    CHECK_EQUAL(2, tv1.get_source_ndx(1));

    TupleTableType::Query q2 = ttt.where().second.equal(ua, false);
    TupleTableType::View tv2 = q2.find_all();
    CHECK_EQUAL(2, tv2.size());
    CHECK_EQUAL(0, tv2.get_source_ndx(0));
    CHECK_EQUAL(2, tv2.get_source_ndx(1));


    TupleTableType::Query q3 = ttt.where().second.equal(uad, false);
    TupleTableType::View tv3 = q3.find_all();
    CHECK_EQUAL(2, tv3.size());
    CHECK_EQUAL(1, tv3.get_source_ndx(0));
    CHECK_EQUAL(3, tv3.get_source_ndx(1));

    TupleTableType::Query q4 = ttt.where().second.equal(uad, true);
    TupleTableType::View tv4 = q4.find_all();
    CHECK_EQUAL(1, tv4.size());
    CHECK_EQUAL(3, tv4.get_source_ndx(0));
}


TEST(TestQueryFindAll_BeginsUNICODE)
{
    TupleTableType ttt;

    ttt.add(0, uad "fo");
    ttt.add(0, uad "foo");
    ttt.add(0, uad "foobar");

    TupleTableType::Query q1 = ttt.where().second.begins_with(uad "foo");
    TupleTableType::View tv1 = q1.find_all();
    CHECK_EQUAL(2, tv1.size());
    CHECK_EQUAL(1, tv1.get_source_ndx(0));
    CHECK_EQUAL(2, tv1.get_source_ndx(1));
}


TEST(TestQueryFindAll_EndsUNICODE)
{
    TupleTableType ttt;

    ttt.add(0, "barfo");
    ttt.add(0, "barfoo" uad);
    ttt.add(0, "barfoobar");

    TupleTableType::Query q1 = ttt.where().second.ends_with("foo" uad);
    TupleTableType::View tv1 = q1.find_all();
    CHECK_EQUAL(1, tv1.size());
    CHECK_EQUAL(1, tv1.get_source_ndx(0));

    TupleTableType::Query q2 = ttt.where().second.ends_with("foo" uAd, false);
    TupleTableType::View tv2 = q2.find_all();
    CHECK_EQUAL(1, tv2.size());
    CHECK_EQUAL(1, tv2.get_source_ndx(0));
}


TEST(TestQueryFindAll_ContainsUNICODE)
{
    TupleTableType ttt;

    ttt.add(0, uad "foo");
    ttt.add(0, uad "foobar");
    ttt.add(0, "bar" uad "foo");
    ttt.add(0, uad "bar" uad "foobaz");
    ttt.add(0, uad "fo");
    ttt.add(0, uad "fobar");
    ttt.add(0, uad "barfo");

    TupleTableType::Query q1 = ttt.where().second.contains(uad "foo");
    TupleTableType::View tv1 = q1.find_all();
    CHECK_EQUAL(4, tv1.size());
    CHECK_EQUAL(0, tv1.get_source_ndx(0));
    CHECK_EQUAL(1, tv1.get_source_ndx(1));
    CHECK_EQUAL(2, tv1.get_source_ndx(2));
    CHECK_EQUAL(3, tv1.get_source_ndx(3));

    TupleTableType::Query q2 = ttt.where().second.contains(uAd "foo", false);
    TupleTableType::View tv2 = q1.find_all();
    CHECK_EQUAL(4, tv2.size());
    CHECK_EQUAL(0, tv2.get_source_ndx(0));
    CHECK_EQUAL(1, tv2.get_source_ndx(1));
    CHECK_EQUAL(2, tv2.get_source_ndx(2));
    CHECK_EQUAL(3, tv2.get_source_ndx(3));
}

#endif

TEST(TestQuerySyntaxCheck)
{
    TupleTableType ttt;
    std::string s;

    ttt.add(1, "a");
    ttt.add(2, "a");
    ttt.add(3, "X");

    TupleTableType::Query q1 = ttt.where().first.equal(2).end_group();
#ifdef TIGHTDB_DEBUG
    s = q1.Verify();
    CHECK(s != "");
#endif

    TupleTableType::Query q2 = ttt.where().group().group().first.equal(2).end_group();
#ifdef TIGHTDB_DEBUG
    s = q2.Verify();
    CHECK(s != "");
#endif

    TupleTableType::Query q3 = ttt.where().first.equal(2).Or();
#ifdef TIGHTDB_DEBUG
    s = q3.Verify();
    CHECK(s != "");
#endif

    TupleTableType::Query q4 = ttt.where().Or().first.equal(2);
#ifdef TIGHTDB_DEBUG
    s = q4.Verify();
    CHECK(s != "");
#endif

    TupleTableType::Query q5 = ttt.where().first.equal(2);
#ifdef TIGHTDB_DEBUG
    s = q5.Verify();
    CHECK(s == "");
#endif

    TupleTableType::Query q6 = ttt.where().group().first.equal(2);
#ifdef TIGHTDB_DEBUG
    s = q6.Verify();
    CHECK(s != "");

#endif
    TupleTableType::Query q7 = ttt.where().second.equal("\xa0", false);
#ifdef TIGHTDB_DEBUG
    s = q7.Verify();
    CHECK(s != "");
#endif
}

TEST(TestTV)
{
    TupleTableType t;
    t.add(1, "a");
    t.add(2, "a");
    t.add(3, "c");
     
    TupleTableType::View v = t.where().first.greater(1).find_all();

    TupleTableType::Query q1 = t.where().tableview(v);
    CHECK_EQUAL(2, q1.count());

    TupleTableType::Query q3 = t.where().tableview(v).second.equal("a");
    CHECK_EQUAL(1, q3.count());
}
 
TEST(TestQuery_sum_min_max_avg)
{
    TupleTableType t;
    t.add(1, "a");
    t.add(2, "b");
    t.add(3, "c");

    CHECK_EQUAL(6, t.where().first.sum());
    CHECK_EQUAL(1, t.where().first.minimum());
    CHECK_EQUAL(3, t.where().first.maximum());
    CHECK_EQUAL(2, t.where().first.average());

    size_t cnt;
    CHECK_EQUAL(0, t.where().first.sum(&cnt, 0, 0));
    CHECK_EQUAL(0, cnt);
    CHECK_EQUAL(0, t.where().first.sum(&cnt, 1, 1));
    CHECK_EQUAL(0, cnt);
    CHECK_EQUAL(0, t.where().first.sum(&cnt, 2, 2));
    CHECK_EQUAL(0, cnt);

    CHECK_EQUAL(1, t.where().first.sum(&cnt, 0, 1));
    CHECK_EQUAL(1, cnt);
    CHECK_EQUAL(2, t.where().first.sum(&cnt, 1, 2));
    CHECK_EQUAL(1, cnt);
    CHECK_EQUAL(3, t.where().first.sum(&cnt, 2, 3));
    CHECK_EQUAL(1, cnt);

    CHECK_EQUAL(3, t.where().first.sum(&cnt, 0, 2));
    CHECK_EQUAL(2, cnt);
    CHECK_EQUAL(5, t.where().first.sum(&cnt, 1, 3));
    CHECK_EQUAL(2, cnt);

    CHECK_EQUAL(6, t.where().first.sum(&cnt, 0, 3));
    CHECK_EQUAL(3, cnt);
    CHECK_EQUAL(6, t.where().first.sum(&cnt, 0, size_t(-1)));
    CHECK_EQUAL(3, cnt);
}

TEST(TestQuery_avg)
{
    TupleTableType t;
    size_t cnt;
    t.add(10, "a");
    CHECK_EQUAL(10, t.where().first.average());
    t.add(30, "b");
    CHECK_EQUAL(20, t.where().first.average());

    CHECK_EQUAL(0, t.where().first.average(NULL, 0, 0));     // none
    CHECK_EQUAL(0, t.where().first.average(NULL, 1, 1));     // none
    CHECK_EQUAL(20,t.where().first.average(NULL, 0, 2));     // both
    CHECK_EQUAL(20,t.where().first.average(NULL, 0, -1));     // both

    CHECK_EQUAL(10,t.where().first.average(&cnt, 0, 1));     // first
    
    CHECK_EQUAL(30,t.where().first.sum(NULL, 1, 2));     // second
    CHECK_EQUAL(30,t.where().first.average(NULL, 1, 2));     // second
}

TEST(TestQuery_avg2)
{
    TupleTableType t;
    size_t cnt;

    t.add(10, "a");
    t.add(100, "b");
    t.add(20, "a");
    t.add(100, "b");
    t.add(100, "b");
    t.add(30, "a");
    TupleTableType::Query q = t.where().second.equal("a");
    CHECK_EQUAL(3, q.count());
    q.first.sum();

    CHECK_EQUAL(60, t.where().second.equal("a").first.sum());

    CHECK_EQUAL(0, t.where().second.equal("a").first.average(&cnt, 0, 0));
    CHECK_EQUAL(0, t.where().second.equal("a").first.average(&cnt, 1, 1));
    CHECK_EQUAL(0, t.where().second.equal("a").first.average(&cnt, 2, 2));
    CHECK_EQUAL(0, cnt);

    CHECK_EQUAL(10, t.where().second.equal("a").first.average(&cnt, 0, 1));
    CHECK_EQUAL(20, t.where().second.equal("a").first.average(&cnt, 1, 5));
    CHECK_EQUAL(30, t.where().second.equal("a").first.average(&cnt, 5, 6));
    CHECK_EQUAL(1, cnt);

    CHECK_EQUAL(15, t.where().second.equal("a").first.average(&cnt, 0, 3));
    CHECK_EQUAL(20, t.where().second.equal("a").first.average(&cnt, 2, 5));
    CHECK_EQUAL(1, cnt);

    CHECK_EQUAL(20, t.where().second.equal("a").first.average(&cnt));
    CHECK_EQUAL(3, cnt);
    CHECK_EQUAL(15, t.where().second.equal("a").first.average(&cnt, 0, 3));
    CHECK_EQUAL(2, cnt);
    CHECK_EQUAL(20, t.where().second.equal("a").first.average(&cnt, 0, size_t(-1)));
    CHECK_EQUAL(3, cnt);
}


TEST(TestQuery_OfByOne)
{
    TupleTableType t;
    for (size_t i = 0; i < MAX_LIST_SIZE * 2; ++i) {
        t.add(1, "a");
    }

    // Top
    t[0].first = 0;
    size_t res = t.where().first.equal(0).find_next();
    CHECK_EQUAL(0, res);
    t[0].first = 1; // reset

    // Before split
    t[MAX_LIST_SIZE-1].first = 0;
    res = t.where().first.equal(0).find_next();
    CHECK_EQUAL(MAX_LIST_SIZE-1, res);
    t[MAX_LIST_SIZE-1].first = 1; // reset

    // After split
    t[MAX_LIST_SIZE].first = 0;
    res = t.where().first.equal(0).find_next();
    CHECK_EQUAL(MAX_LIST_SIZE, res);
    t[MAX_LIST_SIZE].first = 1; // reset

    // Before end
    const size_t last_pos = (MAX_LIST_SIZE*2)-1;
    t[last_pos].first = 0;
    res = t.where().first.equal(0).find_next();
    CHECK_EQUAL(last_pos, res);
}

TEST(TestQuery_Const)
{
    TupleTableType t;
    t.add(10, "a");
    t.add(100, "b");
    t.add(20, "a");

    const TupleTableType& const_table = t;

    const size_t count = const_table.where().second.equal("a").count();
    CHECK_EQUAL(2, count);

    //TODO: Should not be possible
    const_table.where().second.equal("a").remove();
}<|MERGE_RESOLUTION|>--- conflicted
+++ resolved
@@ -34,28 +34,6 @@
 } // anonymous namespace
 
 
-<<<<<<< HEAD
-TEST(TestQueryFloat_lasse1)
-{
-    FloatTable t;
-
-    t.add(1.5f, 40.1f);
-    t.add(2.5f, 30.1f);
-    t.add(3.5f, 20.1f);
-    t.add(4.5f, 10.1f);
-    t.add(5.5f, 0.1f);
-
-//    double d = t.where().first.greater(3.0).second.sum();
-
-   // CHECK_EQUAL(2, cnt);
-
-}
-
-
-
-#if 1
-=======
->>>>>>> 0e4c1cdf
 TEST(TestQueryFloat)
 {
     FloatTable t;
