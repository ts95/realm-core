////////////////////////////////////////////////////////////////////////////
//
// Copyright 2015 Realm Inc.
//
// Licensed under the Apache License, Version 2.0 (the "License");
// you may not use this file except in compliance with the License.
// You may obtain a copy of the License at
//
// http://www.apache.org/licenses/LICENSE-2.0
//
// Unless required by applicable law or agreed to in writing, software
// distributed under the License is distributed on an "AS IS" BASIS,
// WITHOUT WARRANTIES OR CONDITIONS OF ANY KIND, either express or implied.
// See the License for the specific language governing permissions and
// limitations under the License.
//
////////////////////////////////////////////////////////////////////////////

#include "value_expression.hpp"
#include "parser_utils.hpp"

#include <realm/util/base64.hpp>

#include <sstream>
#include <time.h>

namespace realm {
namespace parser {

Timestamp get_timestamp_if_valid(int64_t seconds, int32_t nanoseconds) {
    const bool both_non_negative = seconds >= 0 && nanoseconds >= 0;
    const bool both_non_positive = seconds <= 0 && nanoseconds <= 0;
    if (both_non_negative || both_non_positive) {
        return Timestamp(seconds, nanoseconds);
    }
    throw std::runtime_error("Invalid timestamp format");
}

Timestamp from_timestamp_values(std::vector<std::string> const& time_inputs) {

    if (time_inputs.size() == 2) {
        // internal format seconds, nanoseconds
        int64_t seconds = string_to<int64_t>(time_inputs[0]);
        int32_t nanoseconds = string_to<int32_t>(time_inputs[1]);
        return get_timestamp_if_valid(seconds, nanoseconds);
    }
    else if (time_inputs.size() == 6 || time_inputs.size() == 7) {
        // readable format YYYY-MM-DD-HH:MM:SS:NANOS nanos optional
        struct tm created = tm();
        created.tm_year = string_to<int>(time_inputs[0]) - 1900; // epoch offset (see man mktime)
        created.tm_mon = string_to<int>(time_inputs[1]) - 1;     // converts from 1-12 to 0-11
        created.tm_mday = string_to<int>(time_inputs[2]);
        created.tm_hour = string_to<int>(time_inputs[3]);
        created.tm_min = string_to<int>(time_inputs[4]);
        created.tm_sec = string_to<int>(time_inputs[5]);

        if (created.tm_year < 0) {
            // platform timegm functions do not throw errors, they return -1 which is also a valid time
            throw std::logic_error("Conversion of dates before 1900 is not supported.");
        }

        int64_t seconds = platform_timegm(created); // UTC time
        int32_t nanoseconds = 0;
        if (time_inputs.size() == 7) {
            nanoseconds = string_to<int32_t>(time_inputs[6]);
            if (nanoseconds < 0) {
                throw std::logic_error("The nanoseconds of a Timestamp cannot be negative.");
            }
            if (seconds < 0) { // seconds determines the sign of the nanoseconds part
                nanoseconds *= -1;
            }
        }
        return get_timestamp_if_valid(seconds, nanoseconds);
    }
    throw std::runtime_error("Unexpected timestamp format.");
}

StringData from_base64(const std::string& input, util::StringBuffer& decode_buffer)
{
    // expects wrapper tokens B64"..."
    if (input.size() < 5
        || !(input[0] == 'B' || input[0] == 'b')
        || input[1] != '6' || input[2] != '4'
        || input[3] != '"' || input[input.size() - 1] != '"') {
        throw std::runtime_error("Unexpected base64 format");
    }
    const size_t encoded_size = input.size() - 5;
    size_t buffer_size = util::base64_decoded_size(encoded_size);
    decode_buffer.resize(buffer_size);
    StringData window(input.data() + 4, encoded_size);
    util::Optional<size_t> decoded_size = util::base64_decode(window, decode_buffer.data(), buffer_size);
    if (!decoded_size) {
        throw std::runtime_error("Invalid base64 value");
    }
    REALM_ASSERT_DEBUG_EX(*decoded_size <= encoded_size, *decoded_size, encoded_size);
    decode_buffer.resize(*decoded_size); // truncate
    StringData output_window(decode_buffer.data(), decode_buffer.size());
    return output_window;
}


ValueExpression::ValueExpression(query_builder::Arguments* args, const parser::Expression* v)
    : value(v)
    , arguments(args)
{
}

bool ValueExpression::is_null()
{
    if (value->type == parser::Expression::Type::Null) {
        return true;
    }
    else if (value->type == parser::Expression::Type::Argument) {
        return arguments->is_argument_null(string_to<int>(value->s));
    }
    return false;
}

template <>
Timestamp ValueExpression::value_of_type_for_query<Timestamp>()
{
    if (value->type == parser::Expression::Type::Argument) {
        return arguments->timestamp_for_argument(string_to<int>(value->s));
    } else if (value->type == parser::Expression::Type::Timestamp) {
        return from_timestamp_values(value->time_inputs);
    } else if (value->type == parser::Expression::Type::Null) {
        return Timestamp(realm::null());
    }
    throw std::logic_error("Attempting to compare Timestamp property to a non-Timestamp value");
}

template <>
bool ValueExpression::value_of_type_for_query<bool>()
{
    if (value->type == parser::Expression::Type::Argument) {
        return arguments->bool_for_argument(string_to<int>(value->s));
    }
    if (value->type != parser::Expression::Type::True && value->type != parser::Expression::Type::False) {
        if (value->type == parser::Expression::Type::Number) {
            // As a special exception we can handle 0 and 1.
            // Our bool values are actually stored as integers {0, 1}
            int64_t number_value = string_to<int64_t>(value->s);
            if (number_value == 0) {
                return false;
            }
            else if (number_value == 1) {
                return true;
            }
        }
        throw std::logic_error("Attempting to compare bool property to a non-bool value");
    }
    return value->type == parser::Expression::Type::True;
}

template <>
Double ValueExpression::value_of_type_for_query<Double>()
{
    if (value->type == parser::Expression::Type::Argument) {
        return arguments->double_for_argument(string_to<int>(value->s));
    }
    return string_to<double>(value->s);
}

template <>
Float ValueExpression::value_of_type_for_query<Float>()
{
    if (value->type == parser::Expression::Type::Argument) {
        return arguments->float_for_argument(string_to<int>(value->s));
    }
    return string_to<float>(value->s);
}

template <>
Int ValueExpression::value_of_type_for_query<Int>()
{
    if (value->type == parser::Expression::Type::Argument) {
        return arguments->long_for_argument(string_to<int>(value->s));
    }
    // We can allow string types here in case people have numbers in their strings like "int == '23'"
    // it's just a convienence but if the string conversion fails we'll throw from the stot function.
    if (value->type != parser::Expression::Type::Number && value->type != parser::Expression::Type::String) {
        throw std::logic_error("Attempting to compare a numeric property to a non-numeric value");
    }
    return string_to<long long>(value->s);
}

template <>
Decimal128 ValueExpression::value_of_type_for_query<Decimal128>()
{
    if (value->type == parser::Expression::Type::Argument) {
        return arguments->decimal128_for_argument(string_to<int>(value->s));
    }
    if (value->type != parser::Expression::Type::Number) {
        throw std::logic_error("Attempting to compare a decimal128 property to a non-numeric value");
    }
    return Decimal128(value->s);
}

template <>
StringData ValueExpression::value_of_type_for_query<StringData>()
{
    if (value->type == parser::Expression::Type::Argument) {
        return arguments->string_for_argument(string_to<int>(value->s));
    }
    else if (value->type == parser::Expression::Type::String) {
        arguments->buffer_space.push_back({});
        arguments->buffer_space.back().append(value->s);
        return StringData(arguments->buffer_space.back().data(), arguments->buffer_space.back().size());
    }
    else if (value->type == parser::Expression::Type::Base64) {
        // the return value points to data in the lifetime of args
        arguments->buffer_space.push_back({});
        return from_base64(value->s, arguments->buffer_space.back());
    }
    throw std::logic_error("Attempting to compare String property to a non-String value");
}

template <>
BinaryData ValueExpression::value_of_type_for_query<BinaryData>()
{
    if (value->type == parser::Expression::Type::Argument) {
        return arguments->binary_for_argument(string_to<int>(value->s));
    }
    else if (value->type == parser::Expression::Type::String) {
        arguments->buffer_space.push_back({});
        arguments->buffer_space.back().append(value->s);
        return BinaryData(arguments->buffer_space.back().data(), arguments->buffer_space.back().size());
    }
    else if (value->type == parser::Expression::Type::Base64) {
        // the return value points to data in the lifetime of args
        arguments->buffer_space.push_back({});
        StringData converted = from_base64(value->s, arguments->buffer_space[arguments->buffer_space.size() - 1]);
        // returning a pointer to data in the lifetime of args
        return BinaryData(converted.data(), converted.size());
    }
    throw std::logic_error("Binary properties must be compared against a binary argument.");
}

template <>
ObjectId ValueExpression::value_of_type_for_query<ObjectId>()
{
    if (value->type == parser::Expression::Type::Argument) {
        return arguments->objectid_for_argument(string_to<int>(value->s));
    }
    else if (value->type == parser::Expression::Type::Timestamp) {
        return ObjectId(from_timestamp_values(value->time_inputs));
<<<<<<< HEAD
    } else if (value->type == parser::Expression::Type::ObjectId) {
=======
    }
    else if (value->type == parser::Expression::Type::Null) {
        return ObjectId();
    }
    else if (value->type == parser::Expression::Type::ObjectId) {
>>>>>>> 577ddc41
        // expect oid(...) from the parser, and pass in the contents
        if (value->s.size() > 5 && value->s.substr(0, 4) == "oid(" && value->s[value->s.size() - 1] == ')') {
            return ObjectId(value->s.substr(4, value->s.size() - 5).c_str());
        }
        // otherwise let the ObjectId constructor try to parse all the contents (may assert)
        return ObjectId(value->s.c_str());
    }
    throw std::logic_error("ObjectId properties must be compared against an ObjectId or Timestamp argument.");
}

} // namespace parser
} // namespace realm<|MERGE_RESOLUTION|>--- conflicted
+++ resolved
@@ -244,15 +244,8 @@
     }
     else if (value->type == parser::Expression::Type::Timestamp) {
         return ObjectId(from_timestamp_values(value->time_inputs));
-<<<<<<< HEAD
-    } else if (value->type == parser::Expression::Type::ObjectId) {
-=======
-    }
-    else if (value->type == parser::Expression::Type::Null) {
-        return ObjectId();
     }
     else if (value->type == parser::Expression::Type::ObjectId) {
->>>>>>> 577ddc41
         // expect oid(...) from the parser, and pass in the contents
         if (value->s.size() > 5 && value->s.substr(0, 4) == "oid(" && value->s[value->s.size() - 1] == ')') {
             return ObjectId(value->s.substr(4, value->s.size() - 5).c_str());
