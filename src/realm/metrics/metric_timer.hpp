--- conflicted
+++ resolved
@@ -34,14 +34,9 @@
 public:
     MetricTimerResult();
     ~MetricTimerResult();
-<<<<<<< HEAD
-    double get_elapsed_seconds() const;
-    void report_seconds(double time);
-
-=======
     nanosecond_storage_t get_elapsed_nanoseconds() const;
     void report_nanoseconds(nanosecond_storage_t time);
->>>>>>> 3aa55b37
+
 protected:
     nanosecond_storage_t m_elapsed_nanoseconds;
 };
