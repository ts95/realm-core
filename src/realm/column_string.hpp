--- conflicted
+++ resolved
@@ -181,14 +181,8 @@
 
     void refresh_root_accessor();
 
-<<<<<<< HEAD
-#ifdef REALM_DEBUG
-    void leaf_to_dot(MemRef, ArrayParent*, size_t ndx_in_parent, std::ostream&) const override;
-#endif
-=======
     void leaf_to_dot(MemRef, ArrayParent*, size_t ndx_in_parent,
                      std::ostream&) const override;
->>>>>>> a927a0c7
 
     friend class Array;
     friend class ColumnBase;
