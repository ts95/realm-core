/*************************************************************************
 *
 * Copyright 2016 Realm Inc.
 *
 * Licensed under the Apache License, Version 2.0 (the "License");
 * you may not use this file except in compliance with the License.
 * You may obtain a copy of the License at
 *
 * http://www.apache.org/licenses/LICENSE-2.0
 *
 * Unless required by applicable law or agreed to in writing, software
 * distributed under the License is distributed on an "AS IS" BASIS,
 * WITHOUT WARRANTIES OR CONDITIONS OF ANY KIND, either express or implied.
 * See the License for the specific language governing permissions and
 * limitations under the License.
 *
 **************************************************************************/

/*
A query consists of node objects, one for each query condition. Each node contains pointers to all other nodes:

node1        node2         node3
------       -----         -----
node2*       node1*        node1*
node3*       node3*        node2*

The construction of all this takes part in query.cpp. Each node has two important functions:

    aggregate(start, end)
    aggregate_local(start, end)

The aggregate() function executes the aggregate of a query. You can call the method on any of the nodes
(except children nodes of OrNode and SubtableNode) - it has the same behaviour. The function contains
scheduling that calls aggregate_local(start, end) on different nodes with different start/end ranges,
depending on what it finds is most optimal.

The aggregate_local() function contains a tight loop that tests the condition of its own node, and upon match
it tests all other conditions at that index to report a full match or not. It will remain in the tight loop
after a full match.

So a call stack with 2 and 9 being local matches of a node could look like this:

aggregate(0, 10)
    node1->aggregate_local(0, 3)
        node2->find_first_local(2, 3)
        node3->find_first_local(2, 3)
    node3->aggregate_local(3, 10)
        node1->find_first_local(4, 5)
        node2->find_first_local(4, 5)
        node1->find_first_local(7, 8)
        node2->find_first_local(7, 8)

find_first_local(n, n + 1) is a function that can be used to test a single row of another condition. Note that
this is very simplified. There are other statistical arguments to the methods, and also, find_first_local() can be
called from a callback function called by an integer Array.


Template arguments in methods:
----------------------------------------------------------------------------------------------------

TConditionFunction: Each node has a condition from query_conditions.c such as Equal, GreaterEqual, etc

TConditionValue:    Type of values in condition column. That is, int64_t, float, int, bool, etc

TAction:            What to do with each search result, from the enums act_ReturnFirst, act_Count, act_Sum, etc

TResult:            Type of result of actions - float, double, int64_t, etc. Special notes: For act_Count it's
                    int64_t, for RLM_FIND_ALL it's int64_t which points at destination array.

TSourceColumn:      Type of source column used in actions, or *ignored* if no source column is used (like for
                    act_Count, act_ReturnFirst)


There are two important classes used in queries:
----------------------------------------------------------------------------------------------------
SequentialGetter    Column iterator used to get successive values with leaf caching. Used both for condition columns
                    and aggregate source column

AggregateState      State of the aggregate - contains a state variable that stores intermediate sum, max, min,
                    etc, etc.

*/

#ifndef REALM_QUERY_ENGINE_HPP
#define REALM_QUERY_ENGINE_HPP

#include <algorithm>
#include <functional>
#include <sstream>
#include <string>
#include <array>

#include <realm/array_basic.hpp>
#include <realm/array_key.hpp>
#include <realm/array_string.hpp>
#include <realm/array_binary.hpp>
#include <realm/array_timestamp.hpp>
#include <realm/array_list.hpp>
#include <realm/array_backlink.hpp>
#include <realm/column_type_traits.hpp>
#include <realm/metrics/query_info.hpp>
#include <realm/query_conditions.hpp>
#include <realm/table.hpp>
#include <realm/column_integer.hpp>
#include <realm/unicode.hpp>
#include <realm/util/miscellaneous.hpp>
#include <realm/util/serializer.hpp>
#include <realm/util/shared_ptr.hpp>
#include <realm/utilities.hpp>

#include <map>

#if REALM_X86_OR_X64_TRUE && defined(_MSC_FULL_VER) && _MSC_FULL_VER >= 160040219
#include <immintrin.h>
#endif

namespace realm {

// Number of matches to find in best condition loop before breaking out to probe other conditions. Too low value gives
// too many constant time overheads everywhere in the query engine. Too high value makes it adapt less rapidly to
// changes in match frequencies.
const size_t findlocals = 64;

// Average match distance in linear searches where further increase in distance no longer increases query speed
// (because time spent on handling each match becomes insignificant compared to time spent on the search).
const size_t bestdist = 512;

// Minimum number of matches required in a certain condition before it can be used to compute statistics. Too high
// value can spent too much time in a bad node (with high match frequency). Too low value gives inaccurate statistics.
const size_t probe_matches = 4;

const size_t bitwidth_time_unit = 64;

typedef bool (*CallbackDummy)(int64_t);

class ParentNode {
    typedef ParentNode ThisType;

public:
    ParentNode() = default;
    virtual ~ParentNode() = default;

    void gather_children(std::vector<ParentNode*>& v)
    {
        m_children.clear();
        size_t i = v.size();
        v.push_back(this);

        if (m_child)
            m_child->gather_children(v);

        m_children = v;
        m_children.erase(m_children.begin() + i);
        m_children.insert(m_children.begin(), this);
    }

    double cost() const
    {
        return 8 * bitwidth_time_unit / m_dD +
               m_dT; // dt = 1/64 to 1. Match dist is 8 times more important than bitwidth
    }

    size_t find_first(size_t start, size_t end);

    bool match(ConstObj& obj);

    virtual void init()
    {
        if (m_child)
            m_child->init();

        m_column_action_specializer = nullptr;
    }

    void get_link_dependencies(std::vector<TableKey>& tables) const
    {
        collect_dependencies(tables);
        if (m_child)
            m_child->collect_dependencies(tables);
    }

    void set_table(const Table& table)
    {
        if (&table == m_table)
            return;

        m_table = ConstTableRef(&table);
        if (m_condition_column_key != ColKey()) {
            m_condition_column_name = m_table->get_column_name(m_condition_column_key);
        }
        if (m_child)
            m_child->set_table(table);
        table_changed();
    }

    void set_cluster(const Cluster* cluster)
    {
        m_cluster = cluster;
        if (m_child)
            m_child->set_cluster(cluster);
        cluster_changed();
    }

    virtual void collect_dependencies(std::vector<TableKey>&) const
    {
    }

    virtual size_t find_first_local(size_t start, size_t end) = 0;

    virtual void aggregate_local_prepare(Action TAction, DataType col_id, bool nullable);

    template <Action TAction, class LeafType>
    bool column_action_specialization(QueryStateBase* st, ArrayPayload* source_column, size_t r)
    {
        // TResult: type of query result
        // TSourceValue: type of aggregate source
        using TSourceValue = typename LeafType::value_type;
        using TResult = typename AggregateResultType<TSourceValue, TAction>::result_type;

        // Sum of float column must accumulate in double
        static_assert(!(TAction == act_Sum &&
                        (std::is_same<TSourceValue, float>::value && !std::is_same<TResult, double>::value)),
                      "");

        TSourceValue av{};
        // uses_val test because compiler cannot see that IntegerColumn::get has no side effect and result is
        // discarded
        if (static_cast<QueryState<TResult>*>(st)->template uses_val<TAction>() && source_column != nullptr) {
            REALM_ASSERT_DEBUG(dynamic_cast<LeafType*>(source_column) != nullptr);
            av = static_cast<LeafType*>(source_column)->get(r);
        }
        REALM_ASSERT_DEBUG(dynamic_cast<QueryState<TResult>*>(st) != nullptr);
        bool cont = static_cast<QueryState<TResult>*>(st)->template match<TAction, 0>(r, 0, av);
        return cont;
    }

    virtual size_t aggregate_local(QueryStateBase* st, size_t start, size_t end, size_t local_limit,
                                   ArrayPayload* source_column);


    virtual std::string validate()
    {
        if (error_code != "")
            return error_code;
        if (m_child == nullptr)
            return "";
        else
            return m_child->validate();
    }

    ParentNode(const ParentNode& from)
        : ParentNode(from, nullptr)
    {
    }

    ParentNode(const ParentNode& from, Transaction* tr);

    void add_child(std::unique_ptr<ParentNode> child)
    {
        if (m_child)
            m_child->add_child(std::move(child));
        else
            m_child = std::move(child);
    }

    virtual std::unique_ptr<ParentNode> clone(Transaction* = nullptr) const = 0;

    ColKey get_column_key(StringData column_name) const
    {
        ColKey column_key;
        if (column_name.size() > 0) {
            column_key = m_table->get_column_key(column_name);
            if (column_key == ColKey()) {
                throw LogicError(LogicError::column_does_not_exist);
            }
        }
        return column_key;
    }

    virtual std::string describe(util::serializer::SerialisationState&) const
    {
        return "";
    }

    virtual std::string describe_condition() const
    {
        return "matches";
    }

    virtual std::string describe_expression(util::serializer::SerialisationState& state) const
    {
        std::string s;
        s = describe(state);
        if (m_child) {
            s = s + " and " + m_child->describe_expression(state);
        }
        return s;
    }

    std::unique_ptr<ParentNode> m_child;
    std::vector<ParentNode*> m_children;
    std::string m_condition_column_name;
    mutable ColKey m_condition_column_key = ColKey(); // Column of search criteria

    double m_dD;       // Average row distance between each local match at current position
    double m_dT = 0.0; // Time overhead of testing index i + 1 if we have just tested index i. > 1 for linear scans, 0
    // for index/tableview

    size_t m_probes = 0;
    size_t m_matches = 0;

protected:
    typedef bool (ParentNode::*Column_action_specialized)(QueryStateBase*, ArrayPayload*, size_t);
    Column_action_specialized m_column_action_specializer = nullptr;
    ConstTableRef m_table = ConstTableRef();
    const Cluster* m_cluster = nullptr;
    QueryStateBase* m_state = nullptr;
    std::string error_code;

    ColumnType get_real_column_type(ColKey key)
    {
        return m_table->get_real_column_type(key);
    }

private:
    virtual void table_changed()
    {
    }
    virtual void cluster_changed()
    {
        // TODO: Should eventually be pure
    }
};


namespace _impl {

template <class LeafType>
struct CostHeuristic;

template <>
struct CostHeuristic<ArrayInteger> {
    static constexpr double dD()
    {
        return 100.0;
    }
    static constexpr double dT()
    {
        return 1.0 / 4.0;
    }
};

template <>
struct CostHeuristic<ArrayIntNull> {
    static constexpr double dD()
    {
        return 100.0;
    }
    static constexpr double dT()
    {
        return 1.0 / 4.0;
    }
};

// FIXME: Add AdaptiveStringColumn, BasicColumn, etc.
}

class ColumnNodeBase : public ParentNode {
protected:
    ColumnNodeBase(ColKey column_key)
    {
        m_condition_column_key = column_key;
    }

    ColumnNodeBase(const ColumnNodeBase& from, Transaction* tr)
        : ParentNode(from, tr)
        , m_last_local_match(from.m_last_local_match)
        , m_local_matches(from.m_local_matches)
        , m_local_limit(from.m_local_limit)
        , m_fastmode_disabled(from.m_fastmode_disabled)
        , m_action(from.m_action)
        , m_state(from.m_state)
        , m_source_column(from.m_source_column)
    {
    }

    template <Action TAction, class LeafType>
    bool match_callback(int64_t v)
    {
        using TSourceValue = typename LeafType::value_type;
        using ResultType = typename AggregateResultType<TSourceValue, TAction>::result_type;

        size_t i = to_size_t(v);
        m_last_local_match = i;
        m_local_matches++;

        auto state = static_cast<QueryState<ResultType>*>(m_state);
        auto source_column = static_cast<LeafType*>(m_source_column);

        // Test remaining sub conditions of this node. m_children[0] is the node that called match_callback(), so skip
        // it
        for (size_t c = 1; c < m_children.size(); c++) {
            m_children[c]->m_probes++;
            size_t m = m_children[c]->find_first_local(i, i + 1);
            if (m != i)
                return true;
        }

        bool b;
        if (state->template uses_val<TAction>()) { // Compiler cannot see that IntegerColumn::Get has no side effect
            // and result is discarded
            TSourceValue av = source_column->get(i);
            b = state->template match<TAction, false>(i, 0, av);
        }
        else {
            b = state->template match<TAction, false>(i, 0, TSourceValue{});
        }

        return b;
    }

    // Aggregate bookkeeping
    size_t m_last_local_match = npos;
    size_t m_local_matches = 0;
    size_t m_local_limit = 0;
    bool m_fastmode_disabled = false;
    Action m_action;
    QueryStateBase* m_state = nullptr;
    // Column of values used in aggregate (act_FindAll, actReturnFirst, act_Sum, etc)
    ArrayPayload* m_source_column = nullptr;
};

template <class LeafType>
class IntegerNodeBase : public ColumnNodeBase {
    using ThisType = IntegerNodeBase<LeafType>;

public:
    using TConditionValue = typename LeafType::value_type;
    // static const bool nullable = ColType::nullable;

    template <class TConditionFunction, Action TAction, DataType TDataType, bool Nullable>
    bool find_callback_specialization(size_t start_in_leaf, size_t end_in_leaf)
    {
        using AggregateLeafType = typename GetLeafType<TDataType, Nullable>::type;
        auto cb = std::bind(std::mem_fn(&ThisType::template match_callback<TAction, AggregateLeafType>), this,
                            std::placeholders::_1);
        return this->m_leaf_ptr->template find<TConditionFunction, act_CallbackIdx>(m_value, start_in_leaf,
                                                                                    end_in_leaf, 0, nullptr, cb);
    }

protected:
    size_t aggregate_local_impl(QueryStateBase* st, size_t start, size_t end, size_t local_limit,
                                ArrayPayload* source_column, int c)
    {
        REALM_ASSERT(m_table);
        REALM_ASSERT(m_cluster);
        REALM_ASSERT(m_children.size() > 0);
        m_local_matches = 0;
        m_local_limit = local_limit;
        m_last_local_match = start - 1;
        m_state = st;

        // If there are no other nodes than us (m_children.size() == 1) AND the column used for our condition is
        // the same as the column used for the aggregate action, then the entire query can run within scope of that
        // column only, with no references to other columns:
        bool fastmode = should_run_in_fastmode(source_column);
        if (fastmode) {
            bool cont;
            cont = m_leaf_ptr->find(c, m_action, m_value, start, end, 0, static_cast<QueryState<int64_t>*>(st));
            if (!cont)
                return not_found;
        }
        // Else, for each match in this node, call our IntegerNodeBase::match_callback to test remaining nodes
        // and/or extract
        // aggregate payload from aggregate column:
        else {
            m_source_column = source_column;
            bool cont = (this->*m_find_callback_specialized)(start, end);
            if (!cont)
                return not_found;
        }

        if (m_local_matches == m_local_limit) {
            m_dD = (m_last_local_match + 1 - start) / (m_local_matches + 1.0);
            return m_last_local_match + 1;
        }
        else {
            m_dD = (end - start) / (m_local_matches + 1.0);
            return end;
        }
    }

    IntegerNodeBase(TConditionValue value, ColKey column_key)
        : ColumnNodeBase(column_key)
        , m_value(std::move(value))
    {
    }

    IntegerNodeBase(const ThisType& from, Transaction* tr)
        : ColumnNodeBase(from, tr)
        , m_value(from.m_value)
        , m_find_callback_specialized(from.m_find_callback_specialized)
    {
    }

    void cluster_changed() override
    {
        // Assigning nullptr will cause the Leaf destructor to be called. Must
        // be done before assigning a new one. Otherwise the destructor will be
        // called after the constructor is called and that is unfortunate if
        // the object has the same address. (As in this case)
        m_array_ptr = nullptr;
        // Create new Leaf
        m_array_ptr = LeafPtr(new (&m_leaf_cache_storage) LeafType(m_table->get_alloc()));
        m_cluster->init_leaf(m_table->colkey2ndx(this->m_condition_column_key), m_array_ptr.get());
        m_leaf_ptr = m_array_ptr.get();
    }

    void init() override
    {
        ColumnNodeBase::init();

        m_dT = _impl::CostHeuristic<LeafType>::dT();
        m_dD = _impl::CostHeuristic<LeafType>::dD();
    }

    bool should_run_in_fastmode(ArrayPayload* source_leaf) const
    {
        if (m_children.size() > 1 || m_fastmode_disabled)
            return false;
        if (source_leaf == nullptr)
            return true;
        // Compare leafs to see if they are the same
        auto leaf = dynamic_cast<LeafType*>(source_leaf);
        return leaf ? leaf->get_ref() == m_leaf_ptr->get_ref() : false;
    }

    // Search value:
    TConditionValue m_value;

    // Leaf cache
    using LeafCacheStorage = typename std::aligned_storage<sizeof(LeafType), alignof(LeafType)>::type;
    using LeafPtr = std::unique_ptr<LeafType, PlacementDelete>;
    LeafCacheStorage m_leaf_cache_storage;
    LeafPtr m_array_ptr;
    const LeafType* m_leaf_ptr = nullptr;

    // Aggregate optimization
    using TFind_callback_specialized = bool (ThisType::*)(size_t, size_t);
    TFind_callback_specialized m_find_callback_specialized = nullptr;
};


// FIXME: Add specialization that uses index for TConditionFunction = Equal
template <class LeafType, class TConditionFunction>
class IntegerNode : public IntegerNodeBase<LeafType> {
    using BaseType = IntegerNodeBase<LeafType>;
    using ThisType = IntegerNode<LeafType, TConditionFunction>;

public:
    static const bool special_null_node = false;
    using TConditionValue = typename BaseType::TConditionValue;

    IntegerNode(TConditionValue value, ColKey column_key)
        : BaseType(value, column_key)
    {
    }
    IntegerNode(const IntegerNode& from, Transaction* tr)
        : BaseType(from, tr)
    {
    }

    void aggregate_local_prepare(Action action, DataType col_id, bool is_nullable) override
    {
        this->m_fastmode_disabled = (col_id == type_Float || col_id == type_Double);
        this->m_action = action;
        this->m_find_callback_specialized = get_specialized_callback(action, col_id, is_nullable);
    }

    size_t aggregate_local(QueryStateBase* st, size_t start, size_t end, size_t local_limit,
                           ArrayPayload* source_column) override
    {
        constexpr int cond = TConditionFunction::condition;
        return this->aggregate_local_impl(st, start, end, local_limit, source_column, cond);
    }

    size_t find_first_local(size_t start, size_t end) override
    {
        return this->m_leaf_ptr->template find_first<TConditionFunction>(this->m_value, start, end);
    }

    virtual std::string describe(util::serializer::SerialisationState& state) const override
    {
        return state.describe_column(ParentNode::m_table, ColumnNodeBase::m_condition_column_key) + " " +
               describe_condition() + " " + util::serializer::print_value(this->m_value);
    }

    virtual std::string describe_condition() const override
    {
        return TConditionFunction::description();
    }

    std::unique_ptr<ParentNode> clone(Transaction* tr) const override
    {
        return std::unique_ptr<ParentNode>(new ThisType(*this, tr));
    }

protected:
    using TFind_callback_specialized = typename BaseType::TFind_callback_specialized;

    static TFind_callback_specialized get_specialized_callback(Action action, DataType col_id, bool is_nullable)
    {
        switch (action) {
            case act_Count:
                return get_specialized_callback_2_int<act_Count>(col_id, is_nullable);
            case act_Sum:
                return get_specialized_callback_2<act_Sum>(col_id, is_nullable);
            case act_Max:
                return get_specialized_callback_2<act_Max>(col_id, is_nullable);
            case act_Min:
                return get_specialized_callback_2<act_Min>(col_id, is_nullable);
            case act_FindAll:
                return get_specialized_callback_2_int<act_FindAll>(col_id, is_nullable);
            case act_CallbackIdx:
                return get_specialized_callback_2_int<act_CallbackIdx>(col_id, is_nullable);
            default:
                break;
        }
        REALM_ASSERT(false); // Invalid aggregate function
        return nullptr;
    }

    template <Action TAction>
    static TFind_callback_specialized get_specialized_callback_2(DataType col_id, bool is_nullable)
    {
        switch (col_id) {
            case type_Int:
                return get_specialized_callback_3<TAction, type_Int>(is_nullable);
            case type_Float:
                return get_specialized_callback_3<TAction, type_Float>(is_nullable);
            case type_Double:
<<<<<<< HEAD
                return get_specialized_callback_3<TAction, type_Double>(nullable);
            case type_Timestamp:
                return get_specialized_callback_3<TAction, type_Timestamp>(nullable);
=======
                return get_specialized_callback_3<TAction, type_Double>(is_nullable);
>>>>>>> 585dc17f
            default:
                break;
        }
        REALM_ASSERT(false); // Invalid aggregate source column
        return nullptr;
    }

    template <Action TAction>
    static TFind_callback_specialized get_specialized_callback_2_int(DataType col_id, bool is_nullable)
    {
        if (col_id == type_Int) {
            return get_specialized_callback_3<TAction, type_Int>(is_nullable);
        }
        REALM_ASSERT(false); // Invalid aggregate source column
        return nullptr;
    }

    template <Action TAction, DataType TDataType>
    static TFind_callback_specialized get_specialized_callback_3(bool is_nullable)
    {
        if (is_nullable) {
            return &BaseType::template find_callback_specialization<TConditionFunction, TAction, TDataType, true>;
        }
        else {
            return &BaseType::template find_callback_specialization<TConditionFunction, TAction, TDataType, false>;
        }
    }
};


// This node is currently used for floats and doubles only
template <class LeafType, class TConditionFunction>
class FloatDoubleNode : public ParentNode {
public:
    using TConditionValue = typename LeafType::value_type;
    static const bool special_null_node = false;

    FloatDoubleNode(TConditionValue v, ColKey column_key)
        : m_value(v)
    {
        m_condition_column_key = column_key;
        m_dT = 1.0;
    }
    FloatDoubleNode(null, ColKey column_key)
        : m_value(null::get_null_float<TConditionValue>())
    {
        m_condition_column_key = column_key;
        m_dT = 1.0;
    }

    void cluster_changed() override
    {
        // Assigning nullptr will cause the Leaf destructor to be called. Must
        // be done before assigning a new one. Otherwise the destructor will be
        // called after the constructor is called and that is unfortunate if
        // the object has the same address. (As in this case)
        m_array_ptr = nullptr;
        // Create new Leaf
        m_array_ptr = LeafPtr(new (&m_leaf_cache_storage) LeafType(m_table->get_alloc()));
        m_cluster->init_leaf(m_table->colkey2ndx(this->m_condition_column_key), m_array_ptr.get());
        m_leaf_ptr = m_array_ptr.get();
    }

    void init() override
    {
        ParentNode::init();
        m_dD = 100.0;
    }

    size_t find_first_local(size_t start, size_t end) override
    {
        TConditionFunction cond;

        auto find = [&](bool nullability) {
            bool m_value_nan = nullability ? null::is_null_float(m_value) : false;
            for (size_t s = start; s < end; ++s) {
                TConditionValue v = m_leaf_ptr->get(s);
                REALM_ASSERT(!(null::is_null_float(v) && !nullability));
                if (cond(v, m_value, nullability ? null::is_null_float<TConditionValue>(v) : false, m_value_nan))
                    return s;
            }
            return not_found;
        };

        // This will inline the second case but no the first. Todo, use templated lambda when switching to c++14
        if (m_table->is_nullable(m_condition_column_key))
            return find(true);
        else
            return find(false);
    }

    virtual std::string describe(util::serializer::SerialisationState& state) const override
    {
        REALM_ASSERT(m_condition_column_key);
        return state.describe_column(ParentNode::m_table, m_condition_column_key) + " " + describe_condition() + " " +
               util::serializer::print_value(FloatDoubleNode::m_value);
    }
    virtual std::string describe_condition() const override
    {
        return TConditionFunction::description();
    }

    std::unique_ptr<ParentNode> clone(Transaction* tr) const override
    {
        return std::unique_ptr<ParentNode>(new FloatDoubleNode(*this, tr));
    }

    FloatDoubleNode(const FloatDoubleNode& from, Transaction* tr)
        : ParentNode(from, tr)
        , m_value(from.m_value)
    {
    }

protected:
    TConditionValue m_value;
    // Leaf cache
    using LeafCacheStorage = typename std::aligned_storage<sizeof(LeafType), alignof(LeafType)>::type;
    using LeafPtr = std::unique_ptr<LeafType, PlacementDelete>;
    LeafCacheStorage m_leaf_cache_storage;
    LeafPtr m_array_ptr;
    const LeafType* m_leaf_ptr = nullptr;
};

template <class T, class TConditionFunction>
class SizeNode : public ParentNode {
public:
    SizeNode(int64_t v, ColKey column)
        : m_value(v)
    {
        m_condition_column_key = column;
    }

    void cluster_changed() override
    {
        // Assigning nullptr will cause the Leaf destructor to be called. Must
        // be done before assigning a new one. Otherwise the destructor will be
        // called after the constructor is called and that is unfortunate if
        // the object has the same address. (As in this case)
        m_array_ptr = nullptr;
        m_array_ptr = LeafPtr(new (&m_leaf_cache_storage) LeafType(m_table->get_alloc()));
        m_cluster->init_leaf(m_table->colkey2ndx(this->m_condition_column_key), m_array_ptr.get());
        m_leaf_ptr = m_array_ptr.get();
    }

    void init() override
    {
        ParentNode::init();
        m_dD = 10.0;
    }

    size_t find_first_local(size_t start, size_t end) override
    {
        for (size_t s = start; s < end; ++s) {
            T v = m_leaf_ptr->get(s);
            if (v) {
                int64_t sz = v.size();
                if (TConditionFunction()(sz, m_value))
                    return s;
            }
        }
        return not_found;
    }

    std::unique_ptr<ParentNode> clone(Transaction* tr) const override
    {
        return std::unique_ptr<ParentNode>(new SizeNode(*this, tr));
    }

    SizeNode(const SizeNode& from, Transaction* tr)
        : ParentNode(from, tr)
        , m_value(from.m_value)
    {
    }

private:
    // Leaf cache
    using LeafType = typename ColumnTypeTraits<T>::cluster_leaf_type;
    using LeafCacheStorage = typename std::aligned_storage<sizeof(LeafType), alignof(LeafType)>::type;
    using LeafPtr = std::unique_ptr<LeafType, PlacementDelete>;
    LeafCacheStorage m_leaf_cache_storage;
    LeafPtr m_array_ptr;
    const LeafType* m_leaf_ptr = nullptr;

    int64_t m_value;
};


template <class T, class TConditionFunction>
class SizeListNode : public ParentNode {
public:
    SizeListNode(int64_t v, ColKey column)
        : m_value(v)
    {
        m_condition_column_key = column;
    }

    void cluster_changed() override
    {
        // Assigning nullptr will cause the Leaf destructor to be called. Must
        // be done before assigning a new one. Otherwise the destructor will be
        // called after the constructor is called and that is unfortunate if
        // the object has the same address. (As in this case)
        m_array_ptr = nullptr;
        m_array_ptr = LeafPtr(new (&m_leaf_cache_storage) ArrayList(m_table->get_alloc()));
        m_cluster->init_leaf(m_table->colkey2ndx(this->m_condition_column_key), m_array_ptr.get());
        m_leaf_ptr = m_array_ptr.get();
    }

    void init() override
    {
        ParentNode::init();
        m_dD = 50.0;
    }

    size_t find_first_local(size_t start, size_t end) override
    {
        for (size_t s = start; s < end; ++s) {
            ref_type ref = m_leaf_ptr->get(s);
            if (ref) {
                ListType list(m_table->get_alloc());
                list.init_from_ref(ref);
                int64_t sz = list.size();
                if (TConditionFunction()(sz, m_value))
                    return s;
            }
        }
        return not_found;
    }

    std::unique_ptr<ParentNode> clone(Transaction* tr) const override
    {
        return std::unique_ptr<ParentNode>(new SizeListNode(*this, tr));
    }

    SizeListNode(const SizeListNode& from, Transaction* tr)
        : ParentNode(from, tr)
        , m_value(from.m_value)
    {
    }

private:
    // Leaf cache
    using ListType = BPlusTree<T>;
    using LeafCacheStorage = typename std::aligned_storage<sizeof(ArrayList), alignof(ArrayList)>::type;
    using LeafPtr = std::unique_ptr<ArrayList, PlacementDelete>;
    LeafCacheStorage m_leaf_cache_storage;
    LeafPtr m_array_ptr;
    const ArrayList* m_leaf_ptr = nullptr;

    int64_t m_value;
};


template <class TConditionFunction>
class BinaryNode : public ParentNode {
public:
    using TConditionValue = BinaryData;
    static const bool special_null_node = false;

    BinaryNode(BinaryData v, ColKey column)
        : m_value(v)
    {
        m_dT = 100.0;
        m_condition_column_key = column;
    }

    BinaryNode(null, ColKey column)
        : BinaryNode(BinaryData{}, column)
    {
    }

    void cluster_changed() override
    {
        m_array_ptr = nullptr;
        m_array_ptr = LeafPtr(new (&m_leaf_cache_storage) ArrayBinary(m_table->get_alloc()));
        m_cluster->init_leaf(m_table->colkey2ndx(this->m_condition_column_key), m_array_ptr.get());
        m_leaf_ptr = m_array_ptr.get();
    }

    void init() override
    {
        ParentNode::init();

        m_dD = 100.0;
    }

    size_t find_first_local(size_t start, size_t end) override
    {
        TConditionFunction condition;
        for (size_t s = start; s < end; ++s) {
            BinaryData value = m_leaf_ptr->get(s);
            if (condition(m_value.get(), value))
                return s;
        }
        return not_found;
    }

    virtual std::string describe(util::serializer::SerialisationState& state) const override
    {
        REALM_ASSERT(m_condition_column_key);
        return state.describe_column(ParentNode::m_table, m_condition_column_key) + " " +
               TConditionFunction::description() + " " + util::serializer::print_value(BinaryNode::m_value.get());
    }

    std::unique_ptr<ParentNode> clone(Transaction* tr) const override
    {
        return std::unique_ptr<ParentNode>(new BinaryNode(*this, tr));
    }

    BinaryNode(const BinaryNode& from, Transaction* tr)
        : ParentNode(from, tr)
        , m_value(from.m_value)
    {
    }

private:
    OwnedBinaryData m_value;
    using LeafCacheStorage = typename std::aligned_storage<sizeof(ArrayBinary), alignof(ArrayBinary)>::type;
    using LeafPtr = std::unique_ptr<ArrayBinary, PlacementDelete>;
    LeafCacheStorage m_leaf_cache_storage;
    LeafPtr m_array_ptr;
    const ArrayBinary* m_leaf_ptr = nullptr;
};

template <class TConditionFunction>
class BoolNode : public ParentNode {
public:
    using TConditionValue = bool;

    BoolNode(util::Optional<bool> v, ColKey column)
        : m_value(v)
    {
        m_condition_column_key = column;
    }

    BoolNode(const BoolNode& from, Transaction* tr)
        : ParentNode(from, tr)
        , m_value(from.m_value)
    {
    }

    void cluster_changed() override
    {
        m_array_ptr = nullptr;
        m_array_ptr = LeafPtr(new (&m_leaf_cache_storage) ArrayBoolNull(m_table->get_alloc()));
        m_cluster->init_leaf(m_table->colkey2ndx(this->m_condition_column_key), m_array_ptr.get());
        m_leaf_ptr = m_array_ptr.get();
    }

    void init() override
    {
        ParentNode::init();

        m_dD = 100.0;
    }

    size_t find_first_local(size_t start, size_t end) override
    {
        TConditionFunction condition;
        bool m_value_is_null = !m_value;
        for (size_t s = start; s < end; ++s) {
            util::Optional<bool> value = m_leaf_ptr->get(s);
            if (condition(value, m_value, !value, m_value_is_null))
                return s;
        }
        return not_found;
    }

    virtual std::string describe(util::serializer::SerialisationState& state) const override
    {
        return state.describe_column(ParentNode::m_table, m_condition_column_key) + " " +
               TConditionFunction::description() + " " + util::serializer::print_value(m_value);
    }

    std::unique_ptr<ParentNode> clone(Transaction* tr) const override
    {
        return std::unique_ptr<ParentNode>(new BoolNode(*this, tr));
    }

private:
    util::Optional<bool> m_value;
    using LeafCacheStorage = typename std::aligned_storage<sizeof(ArrayBoolNull), alignof(ArrayBoolNull)>::type;
    using LeafPtr = std::unique_ptr<ArrayBoolNull, PlacementDelete>;
    LeafCacheStorage m_leaf_cache_storage;
    LeafPtr m_array_ptr;
    const ArrayBoolNull* m_leaf_ptr = nullptr;
};

template <class TConditionFunction>
class TimestampNode : public ParentNode {
public:
    using TConditionValue = Timestamp;
    static const bool special_null_node = false;

    TimestampNode(Timestamp v, ColKey column)
        : m_value(v)
    {
        m_condition_column_key = column;
    }

    TimestampNode(null, ColKey column)
        : TimestampNode(Timestamp{}, column)
    {
    }

    void cluster_changed() override
    {
        m_array_ptr = nullptr;
        m_array_ptr = LeafPtr(new (&m_leaf_cache_storage) ArrayTimestamp(m_table->get_alloc()));
        m_cluster->init_leaf(m_table->colkey2ndx(this->m_condition_column_key), m_array_ptr.get());
        m_leaf_ptr = m_array_ptr.get();
    }

    void init() override
    {
        ParentNode::init();

        m_dD = 100.0;
    }

    size_t find_first_local(size_t start, size_t end) override
    {
        TConditionFunction condition;
        bool m_value_is_null = m_value.is_null();
        for (size_t s = start; s < end; ++s) {
            Timestamp value = m_leaf_ptr->get(s);
            if (condition(value, m_value, value.is_null(), m_value_is_null))
                return s;
        }
        return not_found;
    }

    virtual std::string describe(util::serializer::SerialisationState& state) const override
    {
        REALM_ASSERT(m_condition_column_key);
        return state.describe_column(ParentNode::m_table, m_condition_column_key) + " " +
               TConditionFunction::description() + " " + util::serializer::print_value(TimestampNode::m_value);
    }

    std::unique_ptr<ParentNode> clone(Transaction* tr) const override
    {
        return std::unique_ptr<ParentNode>(new TimestampNode(*this, tr));
    }

    TimestampNode(const TimestampNode& from, Transaction* tr)
        : ParentNode(from, tr)
        , m_value(from.m_value)
    {
    }

private:
    Timestamp m_value;
    using LeafCacheStorage = typename std::aligned_storage<sizeof(ArrayTimestamp), alignof(ArrayTimestamp)>::type;
    using LeafPtr = std::unique_ptr<ArrayTimestamp, PlacementDelete>;
    LeafCacheStorage m_leaf_cache_storage;
    LeafPtr m_array_ptr;
    const ArrayTimestamp* m_leaf_ptr = nullptr;
};

class StringNodeBase : public ParentNode {
public:
    using TConditionValue = StringData;
    static const bool special_null_node = true;

    StringNodeBase(StringData v, ColKey column)
        : m_value(v.is_null() ? util::none : util::make_optional(std::string(v)))
    {
        m_condition_column_key = column;
    }

    void table_changed() override
    {
        m_is_string_enum = m_table->is_enumerated(m_condition_column_key);
        m_has_search_index = m_table->has_search_index(m_condition_column_key);
    }

    void cluster_changed() override
    {
        // Assigning nullptr will cause the Leaf destructor to be called. Must
        // be done before assigning a new one. Otherwise the destructor will be
        // called after the constructor is called and that is unfortunate if
        // the object has the same address. (As in this case)
        m_array_ptr = nullptr;
        // Create new Leaf
        m_array_ptr = LeafPtr(new (&m_leaf_cache_storage) ArrayString(m_table->get_alloc()));
        m_cluster->init_leaf(m_table->colkey2ndx(this->m_condition_column_key), m_array_ptr.get());
        m_leaf_ptr = m_array_ptr.get();
    }

    void init() override
    {
        ParentNode::init();

        m_dT = 10.0;
        m_probes = 0;
        m_matches = 0;
        m_end_s = 0;
        m_leaf_start = 0;
        m_leaf_end = 0;
    }

    virtual void clear_leaf_state()
    {
        m_array_ptr = nullptr;
    }

    StringNodeBase(const StringNodeBase& from, Transaction* tr)
        : ParentNode(from, tr)
        , m_value(from.m_value)
        , m_is_string_enum(from.m_is_string_enum)
        , m_has_search_index(from.m_has_search_index)
    {
    }

    virtual std::string describe(util::serializer::SerialisationState& state) const override
    {
        REALM_ASSERT(m_condition_column_key);
        StringData sd;
        if (bool(StringNodeBase::m_value)) {
            sd = StringData(StringNodeBase::m_value.value());
        }
        return state.describe_column(ParentNode::m_table, m_condition_column_key) + " " + describe_condition() + " " +
               util::serializer::print_value(sd);
    }

protected:
    util::Optional<std::string> m_value;

    using LeafCacheStorage = typename std::aligned_storage<sizeof(ArrayString), alignof(ArrayString)>::type;
    using LeafPtr = std::unique_ptr<ArrayString, PlacementDelete>;
    LeafCacheStorage m_leaf_cache_storage;
    LeafPtr m_array_ptr;
    const ArrayString* m_leaf_ptr = nullptr;

    bool m_is_string_enum = false;
    bool m_has_search_index = false;

    size_t m_end_s = 0;
    size_t m_leaf_start = 0;
    size_t m_leaf_end = 0;

    inline StringData get_string(size_t s)
    {
        return m_leaf_ptr->get(s);
    }
};

// Conditions for strings. Note that Equal is specialized later in this file!
template <class TConditionFunction>
class StringNode : public StringNodeBase {
public:
    StringNode(StringData v, ColKey column)
        : StringNodeBase(v, column)
    {
        auto upper = case_map(v, true);
        auto lower = case_map(v, false);
        if (!upper || !lower) {
            error_code = "Malformed UTF-8: " + std::string(v);
        }
        else {
            m_ucase = std::move(*upper);
            m_lcase = std::move(*lower);
        }
    }

    void init() override
    {
        clear_leaf_state();

        m_dD = 100.0;

        StringNodeBase::init();
    }


    size_t find_first_local(size_t start, size_t end) override
    {
        TConditionFunction cond;

        for (size_t s = start; s < end; ++s) {
            StringData t = get_string(s);

            if (cond(StringData(m_value), m_ucase.data(), m_lcase.data(), t))
                return s;
        }
        return not_found;
    }

    virtual std::string describe_condition() const override
    {
        return TConditionFunction::description();
    }

    std::unique_ptr<ParentNode> clone(Transaction* tr) const override
    {
        return std::unique_ptr<ParentNode>(new StringNode<TConditionFunction>(*this, tr));
    }

    StringNode(const StringNode& from, Transaction* tr)
        : StringNodeBase(from, tr)
        , m_ucase(from.m_ucase)
        , m_lcase(from.m_lcase)
    {
    }

protected:
    std::string m_ucase;
    std::string m_lcase;
};

// Specialization for Contains condition on Strings - we specialize because we can utilize Boyer-Moore
template <>
class StringNode<Contains> : public StringNodeBase {
public:
    StringNode(StringData v, ColKey column)
        : StringNodeBase(v, column)
        , m_charmap()
    {
        if (v.size() == 0)
            return;

        // Build a dictionary of char-to-last distances in the search string
        // (zero indicates that the char is not in needle)
        size_t last_char_pos = v.size() - 1;
        for (size_t i = 0; i < last_char_pos; ++i) {
            // we never jump longer increments than 255 chars, even if needle is longer (to fit in one byte)
            uint8_t jump = last_char_pos - i < 255 ? static_cast<uint8_t>(last_char_pos - i) : 255;

            unsigned char c = v[i];
            m_charmap[c] = jump;
        }
    }

    void init() override
    {
        clear_leaf_state();

        m_dD = 100.0;

        StringNodeBase::init();
    }


    size_t find_first_local(size_t start, size_t end) override
    {
        Contains cond;

        for (size_t s = start; s < end; ++s) {
            StringData t = get_string(s);

            if (cond(StringData(m_value), m_charmap, t))
                return s;
        }
        return not_found;
    }

    virtual std::string describe_condition() const override
    {
        return Contains::description();
    }


    std::unique_ptr<ParentNode> clone(Transaction* tr) const override
    {
        return std::unique_ptr<ParentNode>(new StringNode<Contains>(*this, tr));
    }

    StringNode(const StringNode& from, Transaction* tr)
        : StringNodeBase(from, tr)
        , m_charmap(from.m_charmap)
    {
    }

protected:
    std::array<uint8_t, 256> m_charmap;
};

// Specialization for ContainsIns condition on Strings - we specialize because we can utilize Boyer-Moore
template <>
class StringNode<ContainsIns> : public StringNodeBase {
public:
    StringNode(StringData v, ColKey column)
        : StringNodeBase(v, column)
        , m_charmap()
    {
        auto upper = case_map(v, true);
        auto lower = case_map(v, false);
        if (!upper || !lower) {
            error_code = "Malformed UTF-8: " + std::string(v);
        }
        else {
            m_ucase = std::move(*upper);
            m_lcase = std::move(*lower);
        }

        if (v.size() == 0)
            return;

        // Build a dictionary of char-to-last distances in the search string
        // (zero indicates that the char is not in needle)
        size_t last_char_pos = m_ucase.size() - 1;
        for (size_t i = 0; i < last_char_pos; ++i) {
            // we never jump longer increments than 255 chars, even if needle is longer (to fit in one byte)
            uint8_t jump = last_char_pos - i < 255 ? static_cast<uint8_t>(last_char_pos - i) : 255;

            unsigned char uc = m_ucase[i];
            unsigned char lc = m_lcase[i];
            m_charmap[uc] = jump;
            m_charmap[lc] = jump;
        }
    }

    void init() override
    {
        clear_leaf_state();

        m_dD = 100.0;

        StringNodeBase::init();
    }


    size_t find_first_local(size_t start, size_t end) override
    {
        ContainsIns cond;

        for (size_t s = start; s < end; ++s) {
            StringData t = get_string(s);
            // The current behaviour is to return all results when querying for a null string.
            // See comment above Query_NextGen_StringConditions on why every string including "" contains null.
            if (!bool(m_value)) {
                return s;
            }
            if (cond(StringData(m_value), m_ucase.data(), m_lcase.data(), m_charmap, t))
                return s;
        }
        return not_found;
    }

    virtual std::string describe_condition() const override
    {
        return ContainsIns::description();
    }

    std::unique_ptr<ParentNode> clone(Transaction* tr) const override
    {
        return std::unique_ptr<ParentNode>(new StringNode<ContainsIns>(*this, tr));
    }

    StringNode(const StringNode& from, Transaction* tr)
        : StringNodeBase(from, tr)
        , m_charmap(from.m_charmap)
        , m_ucase(from.m_ucase)
        , m_lcase(from.m_lcase)
    {
    }

protected:
    std::array<uint8_t, 256> m_charmap;
    std::string m_ucase;
    std::string m_lcase;
};

class StringNodeEqualBase : public StringNodeBase {
public:
    StringNodeEqualBase(StringData v, ColKey column)
        : StringNodeBase(v, column)
    {
    }
    StringNodeEqualBase(const StringNodeEqualBase& from, Transaction* tr)
        : StringNodeBase(from, tr)
    {
    }

    void init() override;

    size_t find_first_local(size_t start, size_t end) override;

    virtual std::string describe_condition() const override
    {
        return Equal::description();
    }

protected:
    ObjKey m_actual_key;
    size_t m_results_start;
    size_t m_results_end;

    inline BinaryData str_to_bin(const StringData& s) noexcept
    {
        return BinaryData(s.data(), s.size());
    }

    virtual ObjKey get_key(size_t ndx) = 0;
    virtual void _search_index_init() = 0;
    virtual size_t _find_first_local(size_t start, size_t end) = 0;
};


// Specialization for Equal condition on Strings - we specialize because we can utilize indexes (if they exist) for
// Equal.
// Future optimization: make specialization for greater, notequal, etc
template <>
class StringNode<Equal> : public StringNodeEqualBase {
public:
    using StringNodeEqualBase::StringNodeEqualBase;

    void _search_index_init() override;

    std::unique_ptr<ParentNode> clone(Transaction* tr) const override
    {
        return std::unique_ptr<ParentNode>(new StringNode<Equal>(*this, tr));
    }

private:
    std::unique_ptr<IntegerColumn> m_index_matches;

    ObjKey get_key(size_t ndx) override
    {
        return ObjKey(m_index_matches->get(ndx));
    }
    size_t _find_first_local(size_t start, size_t end) override;
};


// Specialization for EqualIns condition on Strings - we specialize because we can utilize indexes (if they exist) for
// EqualIns.
template <>
class StringNode<EqualIns> : public StringNodeEqualBase {
public:
    StringNode(StringData v, ColKey column)
        : StringNodeEqualBase(v, column)
    {
        auto upper = case_map(v, true);
        auto lower = case_map(v, false);
        if (!upper || !lower) {
            error_code = "Malformed UTF-8: " + std::string(v);
        }
        else {
            m_ucase = std::move(*upper);
            m_lcase = std::move(*lower);
        }
    }

    void clear_leaf_state() override
    {
        StringNodeEqualBase::clear_leaf_state();
        m_index_matches.clear();
    }

    void _search_index_init() override;

    virtual std::string describe_condition() const override
    {
        return EqualIns::description();
    }

    std::unique_ptr<ParentNode> clone(Transaction* tr) const override
    {
        return std::unique_ptr<ParentNode>(new StringNode(*this, tr));
    }

    StringNode(const StringNode& from, Transaction* tr)
        : StringNodeEqualBase(from, tr)
        , m_ucase(from.m_ucase)
        , m_lcase(from.m_lcase)
    {
    }

private:
    // Used for index lookup
    std::vector<ObjKey> m_index_matches;
    std::string m_ucase;
    std::string m_lcase;

    ObjKey get_key(size_t ndx) override
    {
        return m_index_matches[ndx];
    }
    size_t _find_first_local(size_t start, size_t end) override;
};


// OR node contains at least two node pointers: Two or more conditions to OR
// together in m_conditions, and the next AND condition (if any) in m_child.
//
// For 'second.equal(23).begin_group().first.equal(111).Or().first.equal(222).end_group().third().equal(555)', this
// will first set m_conditions[0] = left-hand-side through constructor, and then later, when .first.equal(222) is
// invoked, invocation will set m_conditions[1] = right-hand-side through Query& Query::Or() (see query.cpp).
// In there, m_child is also set to next AND condition (if any exists) following the OR.
class OrNode : public ParentNode {
public:
    OrNode(std::unique_ptr<ParentNode> condition)
    {
        m_dT = 50.0;
        if (condition)
            m_conditions.emplace_back(std::move(condition));
    }

    OrNode(const OrNode& other, Transaction* tr)
        : ParentNode(other, tr)
    {
        for (const auto& condition : other.m_conditions) {
            m_conditions.emplace_back(condition->clone(tr));
        }
    }

    void table_changed() override
    {
        for (auto& condition : m_conditions) {
            condition->set_table(*m_table);
        }
    }

    void cluster_changed() override
    {
        for (auto& condition : m_conditions) {
            condition->set_cluster(m_cluster);
        }

        m_start.clear();
        m_start.resize(m_conditions.size(), 0);

        m_last.clear();
        m_last.resize(m_conditions.size(), 0);

        m_was_match.clear();
        m_was_match.resize(m_conditions.size(), false);
    }

    std::string describe(util::serializer::SerialisationState& state) const override
    {
        if (m_conditions.size() >= 2) {
        }
        std::string s;
        for (size_t i = 0; i < m_conditions.size(); ++i) {
            if (m_conditions[i]) {
                s += m_conditions[i]->describe_expression(state);
                if (i != m_conditions.size() - 1) {
                    s += " or ";
                }
            }
        }
        if (m_conditions.size() > 1) {
            s = "(" + s + ")";
        }
        return s;
    }


    void init() override
    {
        ParentNode::init();

        m_dD = 10.0;

        std::vector<ParentNode*> v;
        for (auto& condition : m_conditions) {
            condition->init();
            v.clear();
            condition->gather_children(v);
        }
    }

    size_t find_first_local(size_t start, size_t end) override
    {
        if (start >= end)
            return not_found;

        size_t index = not_found;

        for (size_t c = 0; c < m_conditions.size(); ++c) {
            // out of order search; have to discard cached results
            if (start < m_start[c]) {
                m_last[c] = 0;
                m_was_match[c] = false;
            }
            // already searched this range and didn't match
            else if (m_last[c] >= end)
                continue;
            // already search this range and *did* match
            else if (m_was_match[c] && m_last[c] >= start) {
                if (index > m_last[c])
                    index = m_last[c];
                continue;
            }

            m_start[c] = start;
            size_t fmax = std::max(m_last[c], start);
            size_t f = m_conditions[c]->find_first(fmax, end);
            m_was_match[c] = f != not_found;
            m_last[c] = f == not_found ? end : f;
            if (f != not_found && index > m_last[c])
                index = m_last[c];
        }

        return index;
    }

    std::string validate() override
    {
        if (error_code != "")
            return error_code;
        if (m_conditions.size() == 0)
            return "Missing left-hand side of OR";
        if (m_conditions.size() == 1)
            return "Missing right-hand side of OR";
        std::string s;
        if (m_child != 0)
            s = m_child->validate();
        if (s != "")
            return s;
        for (size_t i = 0; i < m_conditions.size(); ++i) {
            s = m_conditions[i]->validate();
            if (s != "")
                return s;
        }
        return "";
    }

    std::unique_ptr<ParentNode> clone(Transaction* tr) const override
    {
        return std::unique_ptr<ParentNode>(new OrNode(*this, tr));
    }

    std::vector<std::unique_ptr<ParentNode>> m_conditions;

private:
    // start index of the last find for each cond
    std::vector<size_t> m_start;
    // last looked at index of the lasft find for each cond
    // is a matching index if m_was_match is true
    std::vector<size_t> m_last;
    std::vector<bool> m_was_match;
};


class NotNode : public ParentNode {
public:
    NotNode(std::unique_ptr<ParentNode> condition)
        : m_condition(std::move(condition))
    {
        m_dT = 50.0;
    }

    void table_changed() override
    {
        m_condition->set_table(*m_table);
    }

    void cluster_changed() override
    {
        m_condition->set_cluster(m_cluster);
        // Heuristics bookkeeping:
        m_known_range_start = 0;
        m_known_range_end = 0;
        m_first_in_known_range = not_found;
    }

    void init() override
    {
        ParentNode::init();

        m_dD = 10.0;

        std::vector<ParentNode*> v;

        m_condition->init();
        v.clear();
        m_condition->gather_children(v);
    }

    size_t find_first_local(size_t start, size_t end) override;

    std::string validate() override
    {
        if (error_code != "")
            return error_code;
        if (m_condition == 0)
            return "Missing argument to Not";
        std::string s;
        if (m_child != 0)
            s = m_child->validate();
        if (s != "")
            return s;
        s = m_condition->validate();
        if (s != "")
            return s;
        return "";
    }

    virtual std::string describe(util::serializer::SerialisationState& state) const override
    {
        if (m_condition) {
            return "!(" + m_condition->describe_expression(state) + ")";
        }
        return "!()";
    }


    std::unique_ptr<ParentNode> clone(Transaction* tr) const override
    {
        return std::unique_ptr<ParentNode>(new NotNode(*this, tr));
    }

    NotNode(const NotNode& from, Transaction* tr)
        : ParentNode(from, tr)
        , m_condition(from.m_condition ? from.m_condition->clone(tr) : nullptr)
        , m_known_range_start(from.m_known_range_start)
        , m_known_range_end(from.m_known_range_end)
        , m_first_in_known_range(from.m_first_in_known_range)
    {
    }

    std::unique_ptr<ParentNode> m_condition;

private:
    // FIXME This heuristic might as well be reused for all condition nodes.
    size_t m_known_range_start;
    size_t m_known_range_end;
    size_t m_first_in_known_range;

    bool evaluate_at(size_t rowndx);
    void update_known(size_t start, size_t end, size_t first);
    size_t find_first_loop(size_t start, size_t end);
    size_t find_first_covers_known(size_t start, size_t end);
    size_t find_first_covered_by_known(size_t start, size_t end);
    size_t find_first_overlap_lower(size_t start, size_t end);
    size_t find_first_overlap_upper(size_t start, size_t end);
    size_t find_first_no_overlap(size_t start, size_t end);
};


// Compare two columns with eachother row-by-row
template <class LeafType, class TConditionFunction>
class TwoColumnsNode : public ParentNode {
public:
    using TConditionValue = typename LeafType::value_type;

    TwoColumnsNode(ColKey column1, ColKey column2)
    {
        m_dT = 100.0;
        m_condition_column_key1 = column1;
        m_condition_column_key2 = column2;
    }

    ~TwoColumnsNode() noexcept override
    {
    }

    void cluster_changed() override
    {
        m_array_ptr1 = nullptr;
        m_array_ptr1 = LeafPtr(new (&m_leaf_cache_storage1) LeafType(m_table->get_alloc()));
        this->m_cluster->init_leaf(m_table->colkey2ndx(this->m_condition_column_key1), m_array_ptr1.get());
        m_leaf_ptr1 = m_array_ptr1.get();

        m_array_ptr2 = nullptr;
        m_array_ptr2 = LeafPtr(new (&m_leaf_cache_storage2) LeafType(m_table->get_alloc()));
        this->m_cluster->init_leaf(m_table->colkey2ndx(this->m_condition_column_key2), m_array_ptr2.get());
        m_leaf_ptr2 = m_array_ptr2.get();
    }

    virtual std::string describe(util::serializer::SerialisationState& state) const override
    {
        REALM_ASSERT(m_condition_column_key1 && m_condition_column_key2);
        return state.describe_column(ParentNode::m_table, m_condition_column_key1) + " " + describe_condition() +
               " " + state.describe_column(ParentNode::m_table, m_condition_column_key2);
    }

    virtual std::string describe_condition() const override
    {
        return TConditionFunction::description();
    }

    void init() override
    {
        ParentNode::init();
        m_dD = 100.0;
    }

    size_t find_first_local(size_t start, size_t end) override
    {
        size_t s = start;

        while (s < end) {
            if (std::is_same<TConditionValue, int64_t>::value) {
                // For int64_t we've created an array intrinsics named compare_leafs which template expands bitwidths
                // of boths arrays to make Get faster.
                QueryState<int64_t> qs(act_ReturnFirst);
                bool resume = m_leaf_ptr1->template compare_leafs<TConditionFunction, act_ReturnFirst>(
                    m_leaf_ptr2, start, end, 0, &qs, CallbackDummy());

                if (resume)
                    s = end;
                else
                    return to_size_t(qs.m_state);
            }
            else {
// This is for float and double.

#if 0 && defined(REALM_COMPILER_AVX)
// AVX has been disabled because of array alignment (see https://app.asana.com/0/search/8836174089724/5763107052506)
//
// For AVX you can call things like if (sseavx<1>()) to test for AVX, and then utilize _mm256_movemask_ps (VC)
// or movemask_cmp_ps (gcc/clang)
//
// See https://github.com/rrrlasse/realm/tree/AVX for an example of utilizing AVX for a two-column search which has
// been benchmarked to: floats: 288 ms vs 552 by using AVX compared to 2-level-unrolled FPU loop. doubles: 415 ms vs
// 475 (more bandwidth bound). Tests against SSE have not been performed; AVX may not pay off. Please benchmark
#endif

                TConditionValue v1 = m_leaf_ptr1->get(s);
                TConditionValue v2 = m_leaf_ptr2->get(s);
                TConditionFunction C;

                if (C(v1, v2))
                    return s;
                else
                    s++;
            }
        }
        return not_found;
    }

    std::unique_ptr<ParentNode> clone(Transaction* tr) const override
    {
        return std::unique_ptr<ParentNode>(new TwoColumnsNode<LeafType, TConditionFunction>(*this, tr));
    }

    TwoColumnsNode(const TwoColumnsNode& from, Transaction* tr)
        : ParentNode(from, tr)
        , m_condition_column_key1(from.m_condition_column_key1)
        , m_condition_column_key2(from.m_condition_column_key2)
    {
    }

private:
    mutable ColKey m_condition_column_key1;
    mutable ColKey m_condition_column_key2;

    using LeafCacheStorage = typename std::aligned_storage<sizeof(LeafType), alignof(LeafType)>::type;
    using LeafPtr = std::unique_ptr<LeafType, PlacementDelete>;

    LeafCacheStorage m_leaf_cache_storage1;
    LeafPtr m_array_ptr1;
    const LeafType* m_leaf_ptr1 = nullptr;
    LeafCacheStorage m_leaf_cache_storage2;
    LeafPtr m_array_ptr2;
    const LeafType* m_leaf_ptr2 = nullptr;
};


// For Next-Generation expressions like col1 / col2 + 123 > col4 * 100.
class ExpressionNode : public ParentNode {

public:
    ExpressionNode(std::unique_ptr<Expression>);

    size_t find_first_local(size_t start, size_t end) override;

    void table_changed() override;
    void cluster_changed() override;
    void collect_dependencies(std::vector<TableKey>&) const override;

    virtual std::string describe(util::serializer::SerialisationState& state) const override;

    std::unique_ptr<ParentNode> clone(Transaction* tr) const override;

private:
    ExpressionNode(const ExpressionNode& from, Transaction* tr);

    std::unique_ptr<Expression> m_expression;
};


class LinksToNode : public ParentNode {
public:
    LinksToNode(ColKey origin_column_key, ObjKey target_key)
        : m_target_key(target_key)
    {
        m_dD = 10.0;
        m_dT = 50.0;
        m_condition_column_key = origin_column_key;
    }

    void table_changed() override
    {
        m_column_type = m_table->get_column_type(m_condition_column_key);
        REALM_ASSERT(m_column_type == type_Link || m_column_type == type_LinkList);
    }

    void cluster_changed() override
    {
        m_array_ptr = nullptr;
        if (m_column_type == type_Link) {
            m_array_ptr = LeafPtr(new (&m_storage.m_list) ArrayKey(m_table->get_alloc()));
        }
        else if (m_column_type == type_LinkList) {
            m_array_ptr = LeafPtr(new (&m_storage.m_linklist) ArrayList(m_table->get_alloc()));
        }
        m_cluster->init_leaf(m_table->colkey2ndx(this->m_condition_column_key), m_array_ptr.get());
        m_leaf_ptr = m_array_ptr.get();
    }

    virtual std::string describe(util::serializer::SerialisationState& state) const override
    {
        REALM_ASSERT(m_condition_column_key);
        return state.describe_column(ParentNode::m_table, m_condition_column_key) + " " + describe_condition() + " " +
               util::serializer::print_value(m_target_key);
    }

    virtual std::string describe_condition() const override
    {
        return "==";
    }

    size_t find_first_local(size_t start, size_t end) override
    {
        if (m_column_type == type_Link) {
            return static_cast<const ArrayKey*>(m_leaf_ptr)->find_first(m_target_key, start, end);
        }
        else if (m_column_type == type_LinkList) {
            ArrayKeyNonNullable arr(m_table->get_alloc());
            for (size_t i = start; i < end; i++) {
                if (ref_type ref = static_cast<const ArrayList*>(m_leaf_ptr)->get(i)) {
                    arr.init_from_ref(ref);
                    if (arr.find_first(m_target_key, 0, arr.size()) != not_found)
                        return i;
                }
            }
        }

        return not_found;
    }

    std::unique_ptr<ParentNode> clone(Transaction*) const override
    {
        return std::unique_ptr<ParentNode>(new LinksToNode(*this));
    }

private:
    ObjKey m_target_key;
    DataType m_column_type = type_Link;
    using LeafPtr = std::unique_ptr<ArrayPayload, PlacementDelete>;
    union Storage {
        typename std::aligned_storage<sizeof(ArrayKey), alignof(ArrayKey)>::type m_list;
        typename std::aligned_storage<sizeof(ArrayList), alignof(ArrayList)>::type m_linklist;
    };
    Storage m_storage;
    LeafPtr m_array_ptr;
    const ArrayPayload* m_leaf_ptr = nullptr;


    LinksToNode(const LinksToNode& source)
        : ParentNode(source, nullptr)
        , m_target_key(source.m_target_key)
        , m_column_type(source.m_column_type)
    {
    }
};

} // namespace realm

#endif // REALM_QUERY_ENGINE_HPP<|MERGE_RESOLUTION|>--- conflicted
+++ resolved
@@ -639,13 +639,9 @@
             case type_Float:
                 return get_specialized_callback_3<TAction, type_Float>(is_nullable);
             case type_Double:
-<<<<<<< HEAD
-                return get_specialized_callback_3<TAction, type_Double>(nullable);
+                return get_specialized_callback_3<TAction, type_Double>(is_nullable);
             case type_Timestamp:
-                return get_specialized_callback_3<TAction, type_Timestamp>(nullable);
-=======
-                return get_specialized_callback_3<TAction, type_Double>(is_nullable);
->>>>>>> 585dc17f
+                return get_specialized_callback_3<TAction, type_Timestamp>(is_nullable);
             default:
                 break;
         }
