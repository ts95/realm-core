/*************************************************************************
 *
 * REALM CONFIDENTIAL
 * __________________
 *
 *  [2011] - [2012] Realm Inc
 *  All Rights Reserved.
 *
 * NOTICE:  All information contained herein is, and remains
 * the property of Realm Incorporated and its suppliers,
 * if any.  The intellectual and technical concepts contained
 * herein are proprietary to Realm Incorporated
 * and its suppliers and may be covered by U.S. and Foreign Patents,
 * patents in process, and are protected by trade secret or copyright law.
 * Dissemination of this information or reproduction of this material
 * is strictly forbidden unless prior written permission is obtained
 * from Realm Incorporated.
 *
 **************************************************************************/
#ifndef REALM_COLUMN_HPP
#define REALM_COLUMN_HPP

#include <stdint.h> // unint8_t etc
#include <cstdlib> // std::size_t
#include <vector>
#include <memory>

#include <realm/array_integer.hpp>
#include <realm/column_type.hpp>
#include <realm/column_fwd.hpp>
#include <realm/spec.hpp>
#include <realm/impl/output_stream.hpp>
#include <realm/query_conditions.hpp>
#include <realm/bptree.hpp>
#include <realm/index_string.hpp>
#include <realm/impl/destroy_guard.hpp>
#include <realm/exceptions.hpp>

namespace realm {


// Pre-definitions
struct CascadeState;
class StringIndex;

template <> struct GetLeafType<int64_t, false> {
    using type = ArrayInteger;
};
template <> struct GetLeafType<int64_t, true> {
    using type = ArrayIntNull;
};

struct ColumnTemplateBase
{
    virtual int compare_values(size_t row1, size_t row2) const = 0;
};

template <class T, class R, Action action, class Condition, class ColType>
R aggregate(const ColType& column, T target, std::size_t start, std::size_t end,
                std::size_t limit, std::size_t* return_ndx);

template <class T> struct ColumnTemplate : public ColumnTemplateBase
{
    // Overridden in column_string.* because == operator of StringData isn't yet locale aware; todo
    virtual int compare_values(size_t row1, size_t row2) const
    {
        T a = get_val(row1);
        T b = get_val(row2);
        return a == b ? 0 : a < b ? 1 : -1;
    }

    // We cannot use already-existing get() methods because StringEnumColumn and LinkList inherit from
    // Column and overload get() with different return type than int64_t. Todo, find a way to simplify
    virtual T get_val(size_t row) const = 0;
};

/// Base class for all column types.
class ColumnBase {
public:
    /// Get the number of entries in this column. This operation is relatively
    /// slow.
    virtual std::size_t size() const REALM_NOEXCEPT = 0;

    /// \throw LogicError Thrown if this column is not string valued.
    virtual void set_string(std::size_t row_ndx, StringData value);

    /// Whether or not this column is nullable.
    virtual bool is_nullable() const REALM_NOEXCEPT;

    /// Whether or not the value at \a row_ndx is NULL. If the column is not
    /// nullable, always returns false.
    virtual bool is_null(std::size_t row_ndx) const REALM_NOEXCEPT;

    /// Sets the value at \a row_ndx to be NULL.
    /// \throw LogicError Thrown if this column is not nullable.
    virtual void set_null(std::size_t row_ndx);

    //@{

    /// `insert_rows()` inserts the specified number of elements into this column
    /// starting at the specified row index. The new elements will have the
    /// default value for the column type.
    ///
    /// `erase_rows()` removes the specified number of consecutive elements from
    /// this column, starting at the specified row index.
    ///
    /// `move_last_row_over()` removes the element at the specified row index by
    /// moving the element at the last row index over it. This reduces the
    /// number of elements by one.
    ///
    /// \param prior_num_rows The number of elements in this column prior to the
    /// modification.
    ///
    /// \param broken_reciprocal_backlinks If true, link columns must assume
    /// that reciprocal backlinks have already been removed. Non-link columns
    /// should ignore this argument.

    virtual void insert_rows(size_t row_ndx, size_t num_rows_to_insert, size_t prior_num_rows) = 0;
    virtual void erase_rows(size_t row_ndx, size_t num_rows_to_erase, size_t prior_num_rows,
                            bool broken_reciprocal_backlinks) = 0;
    virtual void move_last_row_over(size_t row_ndx, size_t prior_num_rows,
                                    bool broken_reciprocal_backlinks) = 0;

    //@}

    /// Remove all elements from this column.
    ///
    /// \param num_rows The total number of rows in this column.
    ///
    /// \param broken_reciprocal_backlinks If true, link columns must assume
    /// that reciprocal backlinks have already been removed. Non-link columns
    /// should ignore this argument.
    virtual void clear(std::size_t num_rows, bool broken_reciprocal_backlinks) = 0;

    /// Swap the elements at the specified indices.
    virtual void swap(std::size_t row_ndx_1, std::size_t row_ndx_2) = 0;

    virtual bool IsIntColumn() const REALM_NOEXCEPT { return false; }

    // Returns true if, and only if this column is an StringColumn.
    virtual bool is_string_col() const REALM_NOEXCEPT;

    virtual void destroy() REALM_NOEXCEPT = 0;
    void move_assign(ColumnBase& col) REALM_NOEXCEPT;

    virtual ~ColumnBase() REALM_NOEXCEPT {}

    // Getter function for index. For integer index, the caller must supply a buffer that we can store the
    // extracted value in (it may be bitpacked, so we cannot return a pointer in to the Array as we do with
    // String index).
    virtual StringData get_index_data(std::size_t, char*) const REALM_NOEXCEPT = 0;

    // Search index
    virtual bool has_search_index() const REALM_NOEXCEPT;
    virtual StringIndex* create_search_index();
    virtual void destroy_search_index() REALM_NOEXCEPT;
    virtual const StringIndex* get_search_index() const REALM_NOEXCEPT;
    virtual StringIndex* get_search_index() REALM_NOEXCEPT;
    virtual void set_search_index_ref(ref_type, ArrayParent*, std::size_t ndx_in_parent,
                                      bool allow_duplicate_values);
    virtual void set_search_index_allow_duplicate_values(bool) REALM_NOEXCEPT;

    virtual Allocator& get_alloc() const REALM_NOEXCEPT = 0;

    /// Returns the 'ref' of the root array.
    virtual ref_type get_ref() const REALM_NOEXCEPT = 0;
    virtual MemRef get_mem() const REALM_NOEXCEPT = 0;

    virtual void replace_root_array(std::unique_ptr<Array> leaf) = 0;
    virtual MemRef clone_deep(Allocator& alloc) const = 0;
    virtual void detach(void) = 0;
    virtual bool is_attached(void) const REALM_NOEXCEPT = 0;

    static std::size_t get_size_from_type_and_ref(ColumnType, ref_type, Allocator&) REALM_NOEXCEPT;

    // These assume that the right column compile-time type has been
    // figured out.
    static std::size_t get_size_from_ref(ref_type root_ref, Allocator&);
    static std::size_t get_size_from_ref(ref_type spec_ref, ref_type columns_ref, Allocator&);

    /// Write a slice of this column to the specified output stream.
    virtual ref_type write(std::size_t slice_offset, std::size_t slice_size,
                           std::size_t table_size, _impl::OutputStream&) const = 0;

    virtual void set_parent(ArrayParent*, std::size_t ndx_in_parent) REALM_NOEXCEPT = 0;
    virtual std::size_t get_ndx_in_parent() const REALM_NOEXCEPT = 0;
    virtual void set_ndx_in_parent(std::size_t ndx_in_parent) REALM_NOEXCEPT = 0;

    /// Called in the context of Group::commit() and
    /// SharedGroup::commit_and_continue_as_read()() to ensure that attached
    /// table and link list accessors stay valid across a commit.
    virtual void update_from_parent(std::size_t old_baseline) REALM_NOEXCEPT = 0;

    //@{

    /// cascade_break_backlinks_to() is called iteratively for each column by
    /// Table::cascade_break_backlinks_to() with the same arguments as are
    /// passed to Table::cascade_break_backlinks_to(). Link columns must
    /// override it. The same is true for cascade_break_backlinks_to_all_rows(),
    /// except that it is called from
    /// Table::cascade_break_backlinks_to_all_rows(), and that it expects
    /// Table::cascade_break_backlinks_to_all_rows() to pass the number of rows
    /// in the table as \a num_rows.

    virtual void cascade_break_backlinks_to(std::size_t row_ndx, CascadeState&);
    virtual void cascade_break_backlinks_to_all_rows(std::size_t num_rows, CascadeState&);

    //@}

    void discard_child_accessors() REALM_NOEXCEPT;

    /// For columns that are able to contain subtables, this function returns
    /// the pointer to the subtable accessor at the specified row index if it
    /// exists, otherwise it returns null. For other column types, this function
    /// returns null.
    virtual Table* get_subtable_accessor(std::size_t row_ndx) const REALM_NOEXCEPT;

    /// Detach and remove the subtable accessor at the specified row if it
    /// exists. For column types that are unable to contain subtable, this
    /// function does nothing.
    virtual void discard_subtable_accessor(std::size_t row_ndx) REALM_NOEXCEPT;

    virtual void adj_acc_insert_rows(std::size_t row_ndx, std::size_t num_rows) REALM_NOEXCEPT;
    virtual void adj_acc_erase_row(std::size_t row_ndx) REALM_NOEXCEPT;
    /// See Table::adj_acc_move_over()
    virtual void adj_acc_move_over(std::size_t from_row_ndx,
                                   std::size_t to_row_ndx) REALM_NOEXCEPT;
    virtual void adj_acc_swap(std::size_t row_ndx_1, std::size_t row_ndx_2) REALM_NOEXCEPT;
    virtual void adj_acc_clear_root_table() REALM_NOEXCEPT;

    enum {
        mark_Recursive   = 0x01,
        mark_LinkTargets = 0x02,
        mark_LinkOrigins = 0x04
    };

    virtual void mark(int type) REALM_NOEXCEPT;

    virtual void bump_link_origin_table_version() REALM_NOEXCEPT;

    /// Refresh the dirty part of the accessor subtree rooted at this column
    /// accessor.
    ///
    /// The following conditions are necessary and sufficient for the proper
    /// operation of this function:
    ///
    ///  - The parent table accessor (excluding its column accessors) is in a
    ///    valid state (already refreshed).
    ///
    ///  - Every subtable accessor in the subtree is marked dirty if it needs to
    ///    be refreshed, or if it has a descendant accessor that needs to be
    ///    refreshed.
    ///
    ///  - This column accessor, as well as all its descendant accessors, are in
    ///    structural correspondence with the underlying node hierarchy whose
    ///    root ref is stored in the parent (`Table::m_columns`) (see
    ///    AccessorConsistencyLevels).
    ///
    ///  - The 'index in parent' property of the cached root array
    ///    (`root->m_ndx_in_parent`) is valid.
    virtual void refresh_accessor_tree(std::size_t new_col_ndx, const Spec&) = 0;

#ifdef REALM_DEBUG
    // Must be upper case to avoid conflict with macro in Objective-C
    virtual void Verify() const = 0;
    virtual void Verify(const Table&, std::size_t col_ndx) const;
    virtual void to_dot(std::ostream&, StringData title = StringData()) const = 0;
    void dump_node_structure() const; // To std::cerr (for GDB)
    virtual void do_dump_node_structure(std::ostream&, int level) const = 0;
    void bptree_to_dot(const Array* root, std::ostream& out) const;
#endif

protected:
    using SliceHandler = BpTreeBase::SliceHandler;

    ColumnBase() {}
    ColumnBase(ColumnBase&&) = default;

    // Must not assume more than minimal consistency (see
    // AccessorConsistencyLevels).
    virtual void do_discard_child_accessors() REALM_NOEXCEPT {}

    //@{
    /// \tparam L Any type with an appropriate `value_type`, %size(),
    /// and %get() members.
    template<class L, class T>
    std::size_t lower_bound(const L& list, T value) const REALM_NOEXCEPT;
    template<class L, class T>
    std::size_t upper_bound(const L& list, T value) const REALM_NOEXCEPT;
    //@}

    // Node functions

    class CreateHandler {
    public:
        virtual ref_type create_leaf(std::size_t size) = 0;
        ~CreateHandler() REALM_NOEXCEPT {}
    };

    static ref_type create(Allocator&, std::size_t size, CreateHandler&);

#ifdef REALM_DEBUG
    class LeafToDot;
    virtual void leaf_to_dot(MemRef, ArrayParent*, std::size_t ndx_in_parent,
                             std::ostream&) const = 0;
#endif

private:
    class WriteSliceHandler;

    static ref_type build(std::size_t* rest_size_ptr, std::size_t fixed_height,
                          Allocator&, CreateHandler&);
};


// FIXME: Temporary class until all column types have been migrated to use BpTree interface
class ColumnBaseSimple : public ColumnBase {
public:
    //@{
    /// Returns the array node at the root of this column, but note
    /// that there is no guarantee that this node is an inner B+-tree
    /// node or a leaf. This is the case for a MixedColumn in
    /// particular.
    Array* get_root_array() REALM_NOEXCEPT { return m_array.get(); }
    const Array* get_root_array() const REALM_NOEXCEPT { return m_array.get(); }
    //@}

    Allocator& get_alloc() const REALM_NOEXCEPT final { return m_array->get_alloc(); }
    void destroy() REALM_NOEXCEPT override { if (m_array) m_array->destroy_deep(); }
    ref_type get_ref() const REALM_NOEXCEPT final { return m_array->get_ref(); }
    MemRef get_mem() const REALM_NOEXCEPT final { return m_array->get_mem(); }
    void detach() REALM_NOEXCEPT final { m_array->detach(); }
    bool is_attached() const REALM_NOEXCEPT final { return m_array->is_attached(); }
    void set_parent(ArrayParent* parent, std::size_t ndx_in_parent) REALM_NOEXCEPT final { m_array->set_parent(parent, ndx_in_parent); }
    std::size_t get_ndx_in_parent() const REALM_NOEXCEPT final { return m_array->get_ndx_in_parent(); }
    void set_ndx_in_parent(std::size_t ndx_in_parent) REALM_NOEXCEPT final { m_array->set_ndx_in_parent(ndx_in_parent); }
    void update_from_parent(std::size_t old_baseline) REALM_NOEXCEPT override { m_array->update_from_parent(old_baseline); }
    MemRef clone_deep(Allocator& alloc) const override { return m_array->clone_deep(alloc); }
protected:
    ColumnBaseSimple() {}
    ColumnBaseSimple(Array* root) : m_array(root) {}
    std::unique_ptr<Array> m_array;

    void replace_root_array(std::unique_ptr<Array> new_root) final;
    bool root_is_leaf() const REALM_NOEXCEPT { return !m_array->is_inner_bptree_node(); }

    /// Introduce a new root node which increments the height of the
    /// tree by one.
    void introduce_new_root(ref_type new_sibling_ref, Array::TreeInsertBase& state,
                            bool is_append);

    static ref_type write(const Array* root, std::size_t slice_offset, std::size_t slice_size,
                          std::size_t table_size, SliceHandler&, _impl::OutputStream&);

#if defined(REALM_DEBUG)
    void tree_to_dot(std::ostream&) const;
#endif
};

class ColumnBaseWithIndex : public ColumnBase {
public:
    ~ColumnBaseWithIndex() REALM_NOEXCEPT override {}
    void set_ndx_in_parent(std::size_t ndx) REALM_NOEXCEPT override;
    void update_from_parent(std::size_t old_baseline) REALM_NOEXCEPT override;
    void refresh_accessor_tree(std::size_t, const Spec&) override;
    void move_assign(ColumnBaseWithIndex& col) REALM_NOEXCEPT;
    void destroy() REALM_NOEXCEPT override;

    bool has_search_index() const REALM_NOEXCEPT final { return bool(m_search_index); }
    StringIndex* get_search_index() REALM_NOEXCEPT final { return m_search_index.get(); }
    const StringIndex* get_search_index() const REALM_NOEXCEPT final { return m_search_index.get(); }
    void destroy_search_index() REALM_NOEXCEPT override;
    void set_search_index_ref(ref_type ref, ArrayParent* parent,
            size_t ndx_in_parent, bool allow_duplicate_valaues) final;
    StringIndex* create_search_index() override = 0;
protected:
    ColumnBaseWithIndex() {}
    ColumnBaseWithIndex(ColumnBaseWithIndex&&) = default;
    std::unique_ptr<StringIndex> m_search_index;
};


/// A column (Column) is a single B+-tree, and the root of
/// the column is the root of the B+-tree. All leaf nodes are arrays.
template <class T, bool Nullable>
class Column : public ColumnBaseWithIndex, public ColumnTemplate<T> {
public:
    using value_type = T;
    using LeafInfo = typename BpTree<T, Nullable>::LeafInfo;
    using LeafType = typename BpTree<T, Nullable>::LeafType;

    struct unattached_root_tag {};

    explicit Column() REALM_NOEXCEPT : m_tree(Allocator::get_default()) {}
    explicit Column(std::unique_ptr<Array> root) REALM_NOEXCEPT;
    Column(Allocator&, ref_type);
    Column(unattached_root_tag, Allocator&);
    Column(Column<T, Nullable>&&) REALM_NOEXCEPT = default;
    ~Column() REALM_NOEXCEPT override;

    void init_from_parent();
    void init_from_ref(Allocator&, ref_type);
    void init_from_mem(Allocator&, MemRef);
    // Accessor concept:
    void destroy() REALM_NOEXCEPT override;
    Allocator& get_alloc() const REALM_NOEXCEPT final;
    ref_type get_ref() const REALM_NOEXCEPT final;
    MemRef get_mem() const REALM_NOEXCEPT final;
    void set_parent(ArrayParent* parent, std::size_t ndx_in_parent) REALM_NOEXCEPT override;
    std::size_t get_ndx_in_parent() const REALM_NOEXCEPT final;
    void set_ndx_in_parent(std::size_t ndx) REALM_NOEXCEPT final;
    void update_from_parent(std::size_t old_baseline) REALM_NOEXCEPT override;
    void refresh_accessor_tree(std::size_t, const Spec&) override;
    void detach() REALM_NOEXCEPT final;
    bool is_attached() const REALM_NOEXCEPT final;
    MemRef clone_deep(Allocator&) const override;

    void move_assign(Column<T, Nullable>&);
    bool IsIntColumn() const REALM_NOEXCEPT override;

    std::size_t size() const REALM_NOEXCEPT override;
    bool is_empty() const REALM_NOEXCEPT { return size() == 0; }
    bool is_nullable() const REALM_NOEXCEPT override;

    /// Provides access to the leaf that contains the element at the
    /// specified index. Upon return \a ndx_in_leaf will be set to the
    /// corresponding index relative to the beginning of the leaf.
    ///
    /// LeafInfo is a struct defined by the underlying BpTree<T,N>
    /// data structure, that provides a way for the caller to do
    /// leaf caching without instantiating too many objects along
    /// the way.
    ///
    /// This function cannot be used for modifying operations as it
    /// does not ensure the presence of an unbroken chain of parent
    /// accessors. For this reason, the identified leaf should always
    /// be accessed through the returned const-qualified reference,
    /// and never directly through the specfied fallback accessor.
    void get_leaf(std::size_t ndx, std::size_t& ndx_in_leaf,
        LeafInfo& inout_leaf) const REALM_NOEXCEPT;

    // Getting and setting values
    T get_val(std::size_t ndx) const REALM_NOEXCEPT final { return get(ndx); }
    T get(std::size_t ndx) const REALM_NOEXCEPT;
    bool is_null(std::size_t ndx) const REALM_NOEXCEPT override;
    T back() const REALM_NOEXCEPT;
    void set(std::size_t, T value);
    void set(std::size_t, null);
    void set_null(std::size_t) override;
    void add(T value = T{});
    void add(null);
    void insert(std::size_t ndx, T value = T{}, std::size_t num_rows = 1);
    void insert(std::size_t ndx, null, std::size_t num_rows = 1);
    void erase(size_t row_ndx);
    void erase(size_t row_ndx, bool is_last);
    void move_last_over(size_t row_ndx, size_t last_row_ndx);
    void clear();

    // Index support
    StringData get_index_data(std::size_t ndx, char* buffer) const REALM_NOEXCEPT override;

    // FIXME: Remove these
    uint64_t get_uint(std::size_t ndx) const REALM_NOEXCEPT;
    ref_type get_as_ref(std::size_t ndx) const REALM_NOEXCEPT;
    void set_uint(std::size_t ndx, uint64_t value);
    void set_as_ref(std::size_t ndx, ref_type value);

    void destroy_subtree(std::size_t ndx, bool clear_value);

    template <class U>
    void adjust(std::size_t ndx, U diff);
    template <class U>
    void adjust(U diff);
    template <class U>
    void adjust_ge(T limit, U diff);

    std::size_t count(T target) const;

    T sum(std::size_t start = 0, std::size_t end = npos, std::size_t limit = npos,
                std::size_t* return_ndx = nullptr) const;

    T maximum(std::size_t start = 0, std::size_t end = npos, std::size_t limit = npos,
                    std::size_t* return_ndx = nullptr) const;

    T minimum(std::size_t start = 0, std::size_t end = npos, std::size_t limit = npos,
                    std::size_t* return_ndx = nullptr) const;

    double average(std::size_t start = 0, std::size_t end = npos, std::size_t limit = npos,
                    std::size_t* return_ndx = nullptr) const;

    std::size_t find_first(T value, std::size_t begin = 0, std::size_t end = npos) const;
    void find_all(Column<int64_t, false>& out_indices, T value,
                  std::size_t begin = 0, std::size_t end = npos) const;

    void populate_search_index();
    StringIndex* create_search_index() override;

    //@{
    /// Find the lower/upper bound for the specified value assuming
    /// that the elements are already sorted in ascending order
    /// according to ordinary integer comparison.
    // FIXME: Rename
    std::size_t lower_bound_int(T value) const REALM_NOEXCEPT;
    // FIXME: Rename
    std::size_t upper_bound_int(T value) const REALM_NOEXCEPT;
    //@}

    std::size_t find_gte(T target, std::size_t start) const;

    // FIXME: Rename
    bool compare_int(const Column<T, Nullable>&) const REALM_NOEXCEPT;

    static ref_type create(Allocator&, Array::Type leaf_type = Array::type_Normal,
                           std::size_t size = 0, T value = 0);

    // Overriding method in ColumnBase
    ref_type write(std::size_t, std::size_t, std::size_t,
                   _impl::OutputStream&) const override;

    void insert_rows(size_t, size_t, size_t) override;
    void erase_rows(size_t, size_t, size_t, bool) override;
    void move_last_row_over(size_t, size_t, bool) override;
    void swap(std::size_t, std::size_t) override;
    void clear(std::size_t, bool) override;

    /// \param row_ndx Must be `realm::npos` if appending.
    void insert_without_updating_index(std::size_t row_ndx, T value, std::size_t num_rows);

#ifdef REALM_DEBUG
    void Verify() const override;
    using ColumnBase::Verify;
    void to_dot(std::ostream&, StringData title) const override;
    void tree_to_dot(std::ostream&) const;
    MemStats stats() const;
    void do_dump_node_structure(std::ostream&, int) const override;
#endif

    //@{
    /// Returns the array node at the root of this column, but note
    /// that there is no guarantee that this node is an inner B+-tree
    /// node or a leaf. This is the case for a MixedColumn in
    /// particular.
    Array* get_root_array() REALM_NOEXCEPT { return &m_tree.root(); }
    const Array* get_root_array() const REALM_NOEXCEPT { return &m_tree.root(); }
    //@}

protected:
    bool root_is_leaf() const REALM_NOEXCEPT { return m_tree.root_is_leaf(); }
    void replace_root_array(std::unique_ptr<Array> leaf) final { m_tree.replace_root(std::move(leaf)); }

    void set_without_updating_index(std::size_t row_ndx, T value);
    void erase_without_updating_index(std::size_t row_ndx, bool is_last);
    void move_last_over_without_updating_index(std::size_t row_ndx, std::size_t last_row_ndx);
    void swap_without_updating_index(std::size_t row_ndx_1, std::size_t row_ndx_2);

    /// If any element points to an array node, this function recursively
    /// destroys that array node. Note that the same is **not** true for
    /// IntegerColumn::do_erase() and IntegerColumn::do_move_last_over().
    ///
    /// FIXME: Be careful, clear_without_updating_index() currently forgets
    /// if the leaf type is Array::type_HasRefs.
    void clear_without_updating_index();

#ifdef REALM_DEBUG
    void leaf_to_dot(MemRef, ArrayParent*, std::size_t ndx_in_parent,
                     std::ostream&) const override;
    static void dump_node_structure(const Array& root, std::ostream&, int level);
#endif

private:
    class EraseLeafElem;
    class CreateHandler;
    class SliceHandler;

    friend class Array;
    friend class ColumnBase;
    friend class StringIndex;

    BpTree<T, Nullable> m_tree;

    void do_erase(size_t row_ndx, size_t num_rows_to_erase, bool is_last);
};


// Implementation:

inline bool ColumnBase::is_string_col() const REALM_NOEXCEPT
{
    return false;
}

inline bool ColumnBase::has_search_index() const REALM_NOEXCEPT
{
    return get_search_index() != nullptr;
}

inline StringIndex* ColumnBase::create_search_index()
{
    return nullptr;
}

inline void ColumnBase::destroy_search_index() REALM_NOEXCEPT
{
}

inline const StringIndex* ColumnBase::get_search_index() const REALM_NOEXCEPT
{
    return nullptr;
}

inline StringIndex* ColumnBase::get_search_index() REALM_NOEXCEPT
{
    return nullptr;
}

inline void ColumnBase::set_search_index_ref(ref_type, ArrayParent*, std::size_t, bool)
{
}

inline void ColumnBase::set_search_index_allow_duplicate_values(bool) REALM_NOEXCEPT
{
}

inline void ColumnBase::discard_child_accessors() REALM_NOEXCEPT
{
    do_discard_child_accessors();
}

inline Table* ColumnBase::get_subtable_accessor(std::size_t) const REALM_NOEXCEPT
{
    return 0;
}

inline void ColumnBase::discard_subtable_accessor(std::size_t) REALM_NOEXCEPT
{
    // Noop
}

inline void ColumnBase::adj_acc_insert_rows(std::size_t, std::size_t) REALM_NOEXCEPT
{
    // Noop
}

inline void ColumnBase::adj_acc_erase_row(std::size_t) REALM_NOEXCEPT
{
    // Noop
}

inline void ColumnBase::adj_acc_move_over(std::size_t, std::size_t) REALM_NOEXCEPT
{
    // Noop
}

inline void ColumnBase::adj_acc_swap(std::size_t, std::size_t) REALM_NOEXCEPT
{
    // Noop
}

inline void ColumnBase::adj_acc_clear_root_table() REALM_NOEXCEPT
{
    // Noop
}

inline void ColumnBase::mark(int) REALM_NOEXCEPT
{
    // Noop
}

inline void ColumnBase::bump_link_origin_table_version() REALM_NOEXCEPT
{
    // Noop
}

template <class T, bool N>
void Column<T, N>::set_without_updating_index(std::size_t ndx, T value)
{
    m_tree.set(ndx, std::move(value));
}

template <class T, bool N>
void Column<T, N>::set(std::size_t ndx, T value)
{
    REALM_ASSERT_DEBUG(ndx < size());
    if (has_search_index()) {
        m_search_index->set(ndx, value);
    }
    set_without_updating_index(ndx, std::move(value));
}

template <class T, bool N>
void Column<T, N>::set_null(std::size_t ndx)
{
    REALM_ASSERT_DEBUG(ndx < size());
    if (!is_nullable()) {
        throw LogicError{LogicError::column_not_nullable};
    }
    if (has_search_index()) {
        m_search_index->set(ndx, null{});
    }
    m_tree.set_null(ndx);
}

template <class T, bool N>
void Column<T, N>::set(std::size_t ndx, null)
{
    set_null(ndx);
}

// When a value of a signed type is converted to an unsigned type, the C++ standard guarantees that negative values
// are converted from the native representation to 2's complement, but the opposite conversion is left as undefined.
// realm::util::from_twos_compl() is used here to perform the correct opposite unsigned-to-signed conversion,
// which reduces to a no-op when 2's complement is the native representation of negative values.
template <class T, bool N>
void Column<T, N>::set_uint(std::size_t ndx, uint64_t value)
{
    set(ndx, util::from_twos_compl<int_fast64_t>(value));
}

template <class T, bool N>
void Column<T, N>::set_as_ref(std::size_t ndx, ref_type ref)
{
    set(ndx, from_ref(ref));
}

template <class T, bool N>
template <class U>
void Column<T, N>::adjust(std::size_t ndx, U diff)
{
    REALM_ASSERT_3(ndx, <, size());
    m_tree.adjust(ndx, diff);
}

template <class T, bool N>
template <class U>
void Column<T, N>::adjust(U diff)
{
    m_tree.adjust(diff);
}

template <class T, bool N>
template <class U>
void Column<T, N>::adjust_ge(T limit, U diff)
{
    m_tree.adjust_ge(limit, diff);
}

template <class T, bool N>
std::size_t Column<T, N>::count(T target) const
{
    if (has_search_index()) {
        return m_search_index->count(target);
    }
    return aggregate<T, T, act_Count, Equal>(*this, target, 0, size(), npos, nullptr);
}

template <class T, bool N>
T Column<T, N>::sum(std::size_t start, std::size_t end, std::size_t limit, std::size_t* return_ndx) const
{
    return aggregate<T, T, act_Sum, None>(*this, 0, start, end, limit, return_ndx);
}

template <class T, bool N>
double Column<T, N>::average(std::size_t start, std::size_t end, std::size_t limit, std::size_t* return_ndx) const
{
    if (end == size_t(-1))
        end = size();
    size_t size = end - start;
    if(limit < size)
        size = limit;
    auto s = sum(start, end, limit, return_ndx);
    double avg = double(s) / double(size == 0 ? 1 : size);
    return avg;
}

template <class T, bool N>
T Column<T,N>::minimum(size_t start, size_t end, size_t limit, size_t* return_ndx) const
{
    return aggregate<T, T, act_Min, None>(*this, 0, start, end, limit, return_ndx);
}

template <class T, bool N>
T Column<T,N>::maximum(size_t start, size_t end, size_t limit, size_t* return_ndx) const
{
    return aggregate<T, T, act_Max, None>(*this, 0, start, end, limit, return_ndx);
}

template <class T, bool N>
void Column<T,N>::destroy_subtree(size_t ndx, bool clear_value)
{
    static_assert(std::is_same<T, int_fast64_t>::value && !N,
        "destroy_subtree only makes sense on non-nullable integer columns");
    int_fast64_t value = get(ndx);

    // Null-refs indicate empty subtrees
    if (value == 0)
        return;

    // A ref is always 8-byte aligned, so the lowest bit
    // cannot be set. If it is, it means that it should not be
    // interpreted as a ref.
    if (value % 2 != 0)
        return;

    // Delete subtree
    ref_type ref = to_ref(value);
    Allocator& alloc = get_alloc();
    Array::destroy_deep(ref, alloc);

    if (clear_value)
        set(ndx, 0); // Throws
}

template <class T, bool N>
void Column<T, N>::get_leaf(std::size_t ndx, std::size_t& ndx_in_leaf,
                             typename BpTree<T,N>::LeafInfo& inout_leaf_info) const REALM_NOEXCEPT
{
    m_tree.get_leaf(ndx, ndx_in_leaf, inout_leaf_info);
}

template <class T, bool N>
StringData Column<T, N>::get_index_data(std::size_t ndx, char* buffer) const REALM_NOEXCEPT
{
    static_assert(sizeof(T) == 8, "not filling buffer");
    T x = get(ndx);
    *reinterpret_cast<T*>(buffer) = x;
      return StringData(buffer, sizeof(T));
}

template <class T, bool N>
void Column<T,N>::populate_search_index()
{
    REALM_ASSERT(has_search_index());
    // Populate the index
    std::size_t num_rows = size();
    for (std::size_t row_ndx = 0; row_ndx != num_rows; ++row_ndx) {
        T value = get(row_ndx);
        size_t num_rows = 1;
        bool is_append = true;
        m_search_index->insert(row_ndx, value, num_rows, is_append); // Throws
    }
}

template <class T, bool N>
StringIndex* Column<T, N>::create_search_index()
{
    REALM_ASSERT(!has_search_index());
    m_search_index.reset(new StringIndex(this, get_alloc())); // Throws
    populate_search_index();
    return m_search_index.get();
}

template <class T, bool N>
std::size_t Column<T,N>::find_first(T value, std::size_t begin, std::size_t end) const
{
    REALM_ASSERT_3(begin, <=, size());
    REALM_ASSERT(end == npos || (begin <= end && end <= size()));

    if (m_search_index && begin == 0 && end == npos)
        return m_search_index->find_first(value);
    return m_tree.find_first(value, begin, end);
}

template <class T, bool N>
void Column<T,N>::find_all(IntegerColumn& result, T value, size_t begin, size_t end) const
{
    REALM_ASSERT_3(begin, <=, size());
    REALM_ASSERT(end == npos || (begin <= end && end <= size()));

    if (m_search_index && begin == 0 && end == npos)
        return m_search_index->find_all(result, value);
    return m_tree.find_all(result, value, begin, end);
}

inline std::size_t ColumnBase::get_size_from_ref(ref_type root_ref, Allocator& alloc)
{
    const char* root_header = alloc.translate(root_ref);
    bool root_is_leaf = !Array::get_is_inner_bptree_node_from_header(root_header);
    if (root_is_leaf)
        return Array::get_size_from_header(root_header);
    return Array::get_bptree_size_from_header(root_header);
}

template<class L, class T>
std::size_t ColumnBase::lower_bound(const L& list, T value) const REALM_NOEXCEPT
{
    std::size_t i = 0;
    std::size_t size = list.size();
    while (0 < size) {
        std::size_t half = size / 2;
        std::size_t mid = i + half;
        typename L::value_type probe = list.get(mid);
        if (probe < value) {
            i = mid + 1;
            size -= half + 1;
        }
        else {
            size = half;
        }
    }
    return i;
}

template<class L, class T>
std::size_t ColumnBase::upper_bound(const L& list, T value) const REALM_NOEXCEPT
{
    size_t i = 0;
    size_t size = list.size();
    while (0 < size) {
        size_t half = size / 2;
        size_t mid = i + half;
        typename L::value_type probe = list.get(mid);
        if (!(value < probe)) {
            i = mid + 1;
            size -= half + 1;
        }
        else {
            size = half;
        }
    }
    return i;
}


inline ref_type ColumnBase::create(Allocator& alloc, std::size_t size, CreateHandler& handler)
{
    std::size_t rest_size = size;
    std::size_t fixed_height = 0; // Not fixed
    return build(&rest_size, fixed_height, alloc, handler);
}

template <class T, bool N>
Column<T,N>::Column(Allocator& alloc, ref_type ref) : m_tree(BpTreeBase::unattached_tag{})
{
    // fixme, must m_search_index be copied here?
    m_tree.init_from_ref(alloc, ref);
}

template <class T, bool N>
Column<T,N>::Column(unattached_root_tag, Allocator& alloc) : m_tree(alloc)
{
}

template <class T, bool N>
Column<T,N>::Column(std::unique_ptr<Array> root) REALM_NOEXCEPT : m_tree(std::move(root))
{
}

template <class T, bool N>
Column<T,N>::~Column() REALM_NOEXCEPT
{
}

template <class T, bool N>
void Column<T,N>::init_from_parent()
{
    m_tree.init_from_parent();
}

template <class T, bool N>
void Column<T,N>::init_from_ref(Allocator& alloc, ref_type ref)
{
    m_tree.init_from_ref(alloc, ref);
}

template <class T, bool N>
void Column<T,N>::init_from_mem(Allocator& alloc, MemRef mem)
{
    m_tree.init_from_mem(alloc, mem);
}

template <class T, bool N>
void Column<T,N>::destroy() REALM_NOEXCEPT
{
    ColumnBaseWithIndex::destroy();
    m_tree.destroy();
}

template <class T, bool N>
void Column<T,N>::move_assign(Column<T,N>& col)
{
    ColumnBaseWithIndex::move_assign(col);
    m_tree = std::move(col.m_tree);
}

template <class T, bool N>
bool Column<T,N>::IsIntColumn() const REALM_NOEXCEPT
{
    return std::is_integral<T>::value;
}

template <class T, bool N>
Allocator& Column<T,N>::get_alloc() const REALM_NOEXCEPT
{
    return m_tree.get_alloc();
}

template <class T, bool N>
void Column<T,N>::set_parent(ArrayParent* parent, std::size_t ndx_in_parent) REALM_NOEXCEPT
{
    m_tree.set_parent(parent, ndx_in_parent);
}

template <class T, bool N>
std::size_t Column<T,N>::get_ndx_in_parent() const REALM_NOEXCEPT
{
    return m_tree.get_ndx_in_parent();
}

template <class T, bool N>
void Column<T,N>::set_ndx_in_parent(std::size_t ndx_in_parent) REALM_NOEXCEPT
{
    ColumnBaseWithIndex::set_ndx_in_parent(ndx_in_parent);
    m_tree.set_ndx_in_parent(ndx_in_parent);
}

template <class T, bool N>
void Column<T,N>::detach() REALM_NOEXCEPT
{
    m_tree.detach();
}

template <class T, bool N>
bool Column<T,N>::is_attached() const REALM_NOEXCEPT
{
    return m_tree.is_attached();
}

template <class T, bool N>
ref_type Column<T,N>::get_ref() const REALM_NOEXCEPT
{
    return get_root_array()->get_ref();
}

template <class T, bool N>
MemRef Column<T,N>::get_mem() const REALM_NOEXCEPT
{
    return get_root_array()->get_mem();
}

template <class T, bool N>
void Column<T,N>::update_from_parent(std::size_t old_baseline) REALM_NOEXCEPT
{
    ColumnBaseWithIndex::update_from_parent(old_baseline);
    m_tree.update_from_parent(old_baseline);
}

template <class T, bool N>
MemRef Column<T,N>::clone_deep(Allocator& alloc) const
{
    return m_tree.clone_deep(alloc);
}

template <class T, bool N>
std::size_t Column<T,N>::size() const REALM_NOEXCEPT
{
    return m_tree.size();
}

template <class T, bool N>
bool Column<T,N>::is_nullable() const REALM_NOEXCEPT
{
    return N;
}

template <class T, bool N>
T Column<T,N>::get(std::size_t ndx) const REALM_NOEXCEPT
{
    return m_tree.get(ndx);
}

template <class T, bool N>
bool Column<T,N>::is_null(std::size_t ndx) const REALM_NOEXCEPT
{
    return m_tree.is_null(ndx);
}

template <class T, bool N>
T Column<T,N>::back() const REALM_NOEXCEPT
{
    return m_tree.back();
}

template <class T, bool N>
ref_type Column<T,N>::get_as_ref(std::size_t ndx) const REALM_NOEXCEPT
{
    return to_ref(get(ndx));
}

template <class T, bool N>
uint64_t Column<T,N>::get_uint(std::size_t ndx) const REALM_NOEXCEPT
{
    static_assert(std::is_convertible<T, uint64_t>::value, "T is not convertible to uint.");
    return static_cast<uint64_t>(get(ndx));
}

template <class T, bool N>
void Column<T,N>::add(T value)
{
    insert(npos, std::move(value));
}

template <class T, bool N>
void Column<T,N>::add(null)
{
    insert(npos, null{});
}

template <class T, bool N>
void Column<T,N>::insert_without_updating_index(std::size_t row_ndx, T value, std::size_t num_rows)
{
    std::size_t size = this->size(); // Slow
    bool is_append = row_ndx == size || row_ndx == npos;
    std::size_t ndx_or_npos_if_append = is_append ? npos : row_ndx;

    m_tree.insert(ndx_or_npos_if_append, std::move(value), num_rows); // Throws
}

template <class T, bool N>
void Column<T,N>::insert(std::size_t row_ndx, T value, std::size_t num_rows)
{
    std::size_t size = this->size(); // Slow
    bool is_append = row_ndx == size || row_ndx == npos;
    std::size_t ndx_or_npos_if_append = is_append ? npos : row_ndx;

    m_tree.insert(ndx_or_npos_if_append, value, num_rows); // Throws

    if (has_search_index()) {
        row_ndx = is_append ? size : row_ndx;
        m_search_index->insert(row_ndx, value, num_rows, is_append); // Throws
    }
}

template <class T, bool N>
void Column<T,N>::insert(std::size_t row_ndx, null, std::size_t num_rows)
{
    std::size_t size = this->size(); // Slow
    bool is_append = row_ndx == size || row_ndx == npos;
    std::size_t ndx_or_npos_if_append = is_append ? npos : row_ndx;

    m_tree.insert(ndx_or_npos_if_append, null{}, num_rows); // Throws

    if (has_search_index()) {
        row_ndx = is_append ? size : row_ndx;
        m_search_index->insert(row_ndx, null{}, num_rows, is_append); // Throws
    }
}

template <class T, bool N>
void Column<T,N>::erase_without_updating_index(std::size_t row_ndx, bool is_last)
{
    m_tree.erase(row_ndx, is_last);
}

template <class T, bool N>
void Column<T,N>::erase(size_t row_ndx)
{
    REALM_ASSERT(size() >= 1);
    size_t last_row_ndx = size() - 1; // Note that size() is slow
    bool is_last = (row_ndx == last_row_ndx);
    erase(row_ndx, is_last); // Throws
}

template <class T, bool N>
void Column<T,N>::erase(size_t row_ndx, bool is_last)
{
    size_t num_rows_to_erase = 1;
    do_erase(row_ndx, num_rows_to_erase, is_last); // Throws
}

template <class T, bool N>
void Column<T, N>::move_last_over_without_updating_index(std::size_t row_ndx, std::size_t last_row_ndx)
{
    m_tree.move_last_over(row_ndx, last_row_ndx);
}

template <class T, bool N>
void Column<T,N>::move_last_over(std::size_t row_ndx, std::size_t last_row_ndx)
{
    REALM_ASSERT_3(row_ndx, <=, last_row_ndx);
    REALM_ASSERT_DEBUG(last_row_ndx + 1 == size());

    if (has_search_index()) {
        // remove the value to be overwritten from index
        bool is_last = true; // This tells StringIndex::erase() to not adjust subsequent indexes
        m_search_index->erase<StringData>(row_ndx, is_last); // Throws

        // update index to point to new location
        if (row_ndx != last_row_ndx) {
            int_fast64_t moved_value = get(last_row_ndx);
            m_search_index->update_ref(moved_value, last_row_ndx, row_ndx); // Throws
        }
    }

    move_last_over_without_updating_index(row_ndx, last_row_ndx);
}

template <class T, bool N>
<<<<<<< HEAD
void TColumn<T,N>::swap(std::size_t row_ndx_1, std::size_t row_ndx_2)
{
    REALM_ASSERT_3(row_ndx_1, <, size());
    REALM_ASSERT_3(row_ndx_2, <, size());

    if (has_search_index()) {
        T value_1 = get(row_ndx_1);
        T value_2 = get(row_ndx_2);
        m_search_index->update_ref(value_1, row_ndx_1, row_ndx_2);
        m_search_index->update_ref(value_2, row_ndx_2, row_ndx_1);
    }

    swap_without_updating_index(row_ndx_1, row_ndx_2);
}

template <class T, bool N>
void TColumn<T,N>::swap_without_updating_index(std::size_t row_ndx_1, std::size_t row_ndx_2)
{
    // FIXME: This can be optimized with direct getters and setters.
    T value_1 = m_tree.get(row_ndx_1);
    T value_2 = m_tree.get(row_ndx_2);
    m_tree.set(row_ndx_1, value_2);
    m_tree.set(row_ndx_2, value_1);
}

template <class T, bool N>
void TColumn<T,N>::clear_without_updating_index()
=======
void Column<T,N>::clear_without_updating_index()
>>>>>>> 5597186c
{
    m_tree.clear(); // Throws
}

template <class T, bool N>
void Column<T,N>::clear()
{
    if (has_search_index()) {
        m_search_index->clear();
    }
    clear_without_updating_index();
}

// Implementing pure virtual method of ColumnBase.
template <class T, bool N>
void Column<T,N>::insert_rows(size_t row_ndx, size_t num_rows_to_insert, size_t prior_num_rows)
{
    REALM_ASSERT_DEBUG(prior_num_rows == size());
    REALM_ASSERT(row_ndx <= prior_num_rows);

    size_t row_ndx_2 = (row_ndx == prior_num_rows ? realm::npos : row_ndx);
    T value{};
    insert(row_ndx_2, value, num_rows_to_insert); // Throws

    if (N) {
        // Default value for nullable columns is NULL.
        // FIXME: Make faster with an insert_null method.
        for (size_t i = 0; i < num_rows_to_insert; ++i) {
            set_null(row_ndx + i);
        }
    }
}

// Implementing pure virtual method of ColumnBase.
template <class T, bool N>
void Column<T,N>::erase_rows(size_t row_ndx, size_t num_rows_to_erase, size_t prior_num_rows,
                              bool)
{
    REALM_ASSERT_DEBUG(prior_num_rows == size());
    REALM_ASSERT(num_rows_to_erase <= prior_num_rows);
    REALM_ASSERT(row_ndx <= prior_num_rows - num_rows_to_erase);

    bool is_last = (row_ndx + num_rows_to_erase == prior_num_rows);
    do_erase(row_ndx, num_rows_to_erase, is_last); // Throws
}

// Implementing pure virtual method of ColumnBase.
template <class T, bool N>
void Column<T,N>::move_last_row_over(size_t row_ndx, size_t prior_num_rows, bool)
{
    REALM_ASSERT_DEBUG(prior_num_rows == size());
    REALM_ASSERT(row_ndx < prior_num_rows);

    size_t last_row_ndx = prior_num_rows - 1;
    move_last_over(row_ndx, last_row_ndx); // Throws
}

// Implementing pure virtual method of ColumnBase.
template <class T, bool N>
void Column<T,N>::clear(std::size_t, bool)
{
    clear(); // Throws
}


template <class T, bool N>
std::size_t Column<T,N>::lower_bound_int(T value) const REALM_NOEXCEPT
{
    static_assert(std::is_same<T, int64_t>::value && !N, "lower_bound_int only works for non-nullable integer columns.");
    if (root_is_leaf()) {
        return get_root_array()->lower_bound_int(value);
    }
    return ColumnBase::lower_bound(*this, value);
}

template <class T, bool N>
std::size_t Column<T,N>::upper_bound_int(T value) const REALM_NOEXCEPT
{
    static_assert(std::is_same<T, int64_t>::value && !N, "upper_bound_int only works for non-nullable integer columns.");
    if (root_is_leaf()) {
        return get_root_array()->upper_bound_int(value);
    }
    return ColumnBase::upper_bound(*this, value);
}

// For a *sorted* Column, return first element E for which E >= target or return -1 if none
template <class T, bool N>
std::size_t Column<T,N>::find_gte(T target, size_t start) const
{
    // fixme: slow reference implementation. See Array::find_gte for faster version
    size_t ref = 0;
    size_t idx;
    for (idx = start; idx < size(); ++idx) {
        if (get(idx) >= target) {
            ref = idx;
            break;
        }
    }
    if (idx == size())
        ref = not_found;

    return ref;
}


template <class T, bool N>
bool Column<T,N>::compare_int(const Column<T,N>& c) const REALM_NOEXCEPT
{
    size_t n = size();
    if (c.size() != n)
        return false;
    for (size_t i=0; i<n; ++i) {
        if (get(i) != c.get(i))
            return false;
    }
    return true;
}

template <class T, bool N>
class Column<T,N>::CreateHandler: public ColumnBase::CreateHandler {
public:
    CreateHandler(Array::Type leaf_type, T value, Allocator& alloc):
        m_value(value), m_alloc(alloc), m_leaf_type(leaf_type) {}
    ref_type create_leaf(size_t size) override
    {
        MemRef mem = BpTree<T,N>::create_leaf(m_leaf_type, size, m_value, m_alloc); // Throws
        return mem.m_ref;
    }
private:
    const T m_value;
    Allocator& m_alloc;
    Array::Type m_leaf_type;
};

template <class T, bool N>
ref_type Column<T,N>::create(Allocator& alloc, Array::Type leaf_type, size_t size, T value)
{
    CreateHandler handler(leaf_type, std::move(value), alloc);
    return ColumnBase::create(alloc, size, handler);
}

template <class T, bool N>
ref_type Column<T,N>::write(std::size_t slice_offset, std::size_t slice_size,
                       std::size_t table_size, _impl::OutputStream& out) const
{
    return m_tree.write(slice_offset, slice_size, table_size, out);
}

template <class T, bool N>
void Column<T,N>::refresh_accessor_tree(size_t new_col_ndx, const Spec& spec)
{
    m_tree.init_from_parent();
    ColumnBaseWithIndex::refresh_accessor_tree(new_col_ndx, spec);
}

template <class T, bool N>
void Column<T,N>::do_erase(size_t row_ndx, size_t num_rows_to_erase, bool is_last)
{
    if (has_search_index()) {
        for (size_t i = num_rows_to_erase; i > 0; --i) {
            size_t row_ndx_2 = row_ndx + i - 1;
            m_search_index->erase<T>(row_ndx_2, is_last); // Throws
        }
    }
    for (size_t i = num_rows_to_erase; i > 0; --i) {
        size_t row_ndx_2 = row_ndx + i - 1;
        erase_without_updating_index(row_ndx_2, is_last); // Throws
    }
}

#ifdef REALM_DEBUG

template <class T, bool N>
void Column<T,N>::Verify() const
{
    m_tree.verify();
}

template <class T, bool N>
void Column<T,N>::to_dot(std::ostream& out, StringData title) const
{
    ref_type ref = get_root_array()->get_ref();
    out << "subgraph cluster_integer_column" << ref << " {" << std::endl;
    out << " label = \"Integer column";
    if (title.size() != 0)
        out << "\\n'" << title << "'";
    out << "\";" << std::endl;
    tree_to_dot(out);
    out << "}" << std::endl;
}

template <class T, bool N>
void Column<T,N>::tree_to_dot(std::ostream& out) const
{
    ColumnBase::bptree_to_dot(get_root_array(), out);
}

template <class T, bool N>
void Column<T,N>::leaf_to_dot(MemRef leaf_mem, ArrayParent* parent, size_t ndx_in_parent,
                         std::ostream& out) const
{
    BpTree<T,N>::leaf_to_dot(leaf_mem, parent, ndx_in_parent, out, get_alloc());
}

template <class T, bool N>
MemStats Column<T,N>::stats() const
{
    MemStats stats;
    get_root_array()->stats(stats);
    return stats;
}


namespace _impl {
    void leaf_dumper(MemRef mem, Allocator& alloc, std::ostream& out, int level);
}

template <class T, bool N>
void Column<T,N>::do_dump_node_structure(std::ostream& out, int level) const
{
    dump_node_structure(*get_root_array(), out, level);
}

template <class T, bool N>
void Column<T,N>::dump_node_structure(const Array& root, std::ostream& out, int level)
{
    root.dump_bptree_structure(out, level, &_impl::leaf_dumper);
}

#endif // REALM_DEBUG


} // namespace realm

#endif // REALM_COLUMN_HPP<|MERGE_RESOLUTION|>--- conflicted
+++ resolved
@@ -1195,8 +1195,7 @@
 }
 
 template <class T, bool N>
-<<<<<<< HEAD
-void TColumn<T,N>::swap(std::size_t row_ndx_1, std::size_t row_ndx_2)
+void Column<T,N>::swap(std::size_t row_ndx_1, std::size_t row_ndx_2)
 {
     REALM_ASSERT_3(row_ndx_1, <, size());
     REALM_ASSERT_3(row_ndx_2, <, size());
@@ -1212,7 +1211,7 @@
 }
 
 template <class T, bool N>
-void TColumn<T,N>::swap_without_updating_index(std::size_t row_ndx_1, std::size_t row_ndx_2)
+void Column<T,N>::swap_without_updating_index(std::size_t row_ndx_1, std::size_t row_ndx_2)
 {
     // FIXME: This can be optimized with direct getters and setters.
     T value_1 = m_tree.get(row_ndx_1);
@@ -1222,10 +1221,7 @@
 }
 
 template <class T, bool N>
-void TColumn<T,N>::clear_without_updating_index()
-=======
 void Column<T,N>::clear_without_updating_index()
->>>>>>> 5597186c
 {
     m_tree.clear(); // Throws
 }
