/*************************************************************************
 *
 * Copyright 2016 Realm Inc.
 *
 * Licensed under the Apache License, Version 2.0 (the "License");
 * you may not use this file except in compliance with the License.
 * You may obtain a copy of the License at
 *
 * http://www.apache.org/licenses/LICENSE-2.0
 *
 * Unless required by applicable law or agreed to in writing, software
 * distributed under the License is distributed on an "AS IS" BASIS,
 * WITHOUT WARRANTIES OR CONDITIONS OF ANY KIND, either express or implied.
 * See the License for the specific language governing permissions and
 * limitations under the License.
 *
 **************************************************************************/

#ifndef REALM_GROUP_SHARED_HPP
#define REALM_GROUP_SHARED_HPP

#ifdef REALM_DEBUG
#include <ctime> // usleep()
#endif

#include <functional>
#include <limits>
#include <realm/util/features.h>
#include <realm/util/thread.hpp>
#ifndef _WIN32
#include <realm/util/interprocess_condvar.hpp>
#endif
#include <realm/util/interprocess_mutex.hpp>
#include <realm/group.hpp>
#include <realm/group_shared_options.hpp>
#include <realm/handover_defs.hpp>
#include <realm/impl/transact_log.hpp>
#include <realm/replication.hpp>
#include <realm/version_id.hpp>

namespace realm {

namespace _impl {
class SharedGroupFriend;
class WriteLogCollector;
}

/// Thrown by SharedGroup::open() if the lock file is already open in another
/// process which can't share mutexes with this process
struct IncompatibleLockFile : std::runtime_error {
    IncompatibleLockFile(const std::string& msg)
        : std::runtime_error("Incompatible lock file. " + msg)
    {
    }
};


/// A SharedGroup facilitates transactions.
///
/// When multiple threads or processes need to access a database
/// concurrently, they must do so using transactions. By design,
/// Realm does not allow for multiple threads (or processes) to
/// share a single instance of SharedGroup. Instead, each concurrently
/// executing thread or process must use a separate instance of
/// SharedGroup.
///
/// Each instance of SharedGroup manages a single transaction at a
/// time. That transaction can be either a read transaction, or a
/// write transaction.
///
/// Utility classes ReadTransaction and WriteTransaction are provided
/// to make it safe and easy to work with transactions in a scoped
/// manner (by means of the RAII idiom). However, transactions can
/// also be explicitly started (begin_read(), begin_write()) and
/// stopped (end_read(), commit(), rollback()).
///
/// If a transaction is active when the SharedGroup is destroyed, that
/// transaction is implicitly terminated, either by a call to
/// end_read() or rollback().
///
/// Two processes that want to share a database file must reside on
/// the same host.
///
///
/// Desired exception behavior (not yet fully implemented)
/// ------------------------------------------------------
///
///  - If any data access API function throws an unexpected exception during a
///    read transaction, the shared group accessor is left in state "error
///    during read".
///
///  - If any data access API function throws an unexpected exception during a
///    write transaction, the shared group accessor is left in state "error
///    during write".
///
///  - If SharedGroup::begin_write() or SharedGroup::begin_read() throws an
///    unexpected exception, the shared group accessor is left in state "no
///    transaction in progress".
///
///  - SharedGroup::end_read() and SharedGroup::rollback() do not throw.
///
///  - If SharedGroup::commit() throws an unexpected exception, the shared group
///    accessor is left in state "error during write" and the transaction was
///    not committed.
///
///  - If SharedGroup::advance_read() or SharedGroup::promote_to_write() throws
///    an unexpected exception, the shared group accessor is left in state
///    "error during read".
///
///  - If SharedGroup::commit_and_continue_as_read() or
///    SharedGroup::rollback_and_continue_as_read() throws an unexpected
///    exception, the shared group accessor is left in state "error during
///    write".
///
/// It has not yet been decided exactly what an "unexpected exception" is, but
/// `std::bad_alloc` is surely one example. On the other hand, an expected
/// exception is one that is mentioned in the function specific documentation,
/// and is used to abort an operation due to a special, but expected condition.
///
/// States
/// ------
///
///  - A newly created shared group accessor is in state "no transaction in
///    progress".
///
///  - In state "error during read", almost all Realm API functions are
///    illegal on the connected group of accessors. The only valid operations
///    are destruction of the shared group, and SharedGroup::end_read(). If
///    SharedGroup::end_read() is called, the new state becomes "no transaction
///    in progress".
///
///  - In state "error during write", almost all Realm API functions are
///    illegal on the connected group of accessors. The only valid operations
///    are destruction of the shared group, and SharedGroup::rollback(). If
///    SharedGroup::end_write() is called, the new state becomes "no transaction
///    in progress"
class SharedGroup {
public:
    /// \brief Same as calling the corresponding version of open() on a instance
    /// constructed in the unattached state. Exception safety note: if the
    /// `upgrade_callback` throws, then the file will be closed properly and the
    /// upgrade will be aborted.
    explicit SharedGroup(const std::string& file, bool no_create = false,
                         const SharedGroupOptions options = SharedGroupOptions());

    /// \brief Same as calling the corresponding version of open() on a instance
    /// constructed in the unattached state. Exception safety note: if the
    /// `upgrade_callback` throws, then the file will be closed properly and
    /// the upgrade will be aborted.
    explicit SharedGroup(Replication& repl, const SharedGroupOptions options = SharedGroupOptions());

    struct unattached_tag {
    };

    /// Create a SharedGroup instance in its unattached state. It may
    /// then be attached to a database file later by calling
    /// open(). You may test whether this instance is currently in its
    /// attached state by calling is_attached(). Calling any other
    /// function (except the destructor) while in the unattached state
    /// has undefined behavior.
    SharedGroup(unattached_tag) noexcept;

    ~SharedGroup() noexcept;

    /// Attach this SharedGroup instance to the specified database file.
    ///
    /// While at least one instance of SharedGroup exists for a specific
    /// database file, a "lock" file will be present too. The lock file will be
    /// placed in the same directory as the database file, and its name will be
    /// derived by appending ".lock" to the name of the database file.
    ///
    /// When multiple SharedGroup instances refer to the same file, they must
    /// specify the same durability level, otherwise an exception will be
    /// thrown.
    ///
    /// \param file Filesystem path to a Realm database file.
    ///
    /// \param no_create If the database file does not already exist, it will be
    /// created (unless this is set to true.) When multiple threads are involved,
    /// it is safe to let the first thread, that gets to it, create the file.
    ///
    /// \param options See SharedGroupOptions for details of each option.
    /// Sensible defaults are provided if this parameter is left out.
    ///
    /// Calling open() on a SharedGroup instance that is already in the attached
    /// state has undefined behavior.
    ///
    /// \throw util::File::AccessError If the file could not be opened. If the
    /// reason corresponds to one of the exception types that are derived from
    /// util::File::AccessError, the derived exception type is thrown. Note that
    /// InvalidDatabase is among these derived exception types.
    ///
    /// \throw FileFormatUpgradeRequired only if \a SharedGroupOptions::allow_upgrade
    /// is `false` and an upgrade is required.
    void open(const std::string& file, bool no_create = false,
              const SharedGroupOptions options = SharedGroupOptions());

    /// Open this group in replication mode. The specified Replication instance
    /// must remain in existence for as long as the SharedGroup.
    void open(Replication&, const SharedGroupOptions options = SharedGroupOptions());

    /// Close any open database, returning to the unattached state.
    void close() noexcept;

    /// A SharedGroup may be created in the unattached state, and then
    /// later attached to a file with a call to open(). Calling any
    /// function other than open(), is_attached(), and ~SharedGroup()
    /// on an unattached instance results in undefined behavior.
    bool is_attached() const noexcept;

    /// Reserve disk space now to avoid allocation errors at a later
    /// point in time, and to minimize on-disk fragmentation. In some
    /// cases, less fragmentation translates into improved
    /// performance.
    ///
    /// When supported by the system, a call to this function will
    /// make the database file at least as big as the specified size,
    /// and cause space on the target device to be allocated (note
    /// that on many systems on-disk allocation is done lazily by
    /// default). If the file is already bigger than the specified
    /// size, the size will be unchanged, and on-disk allocation will
    /// occur only for the initial section that corresponds to the
    /// specified size. On systems that do not support preallocation,
    /// this function has no effect. To know whether preallocation is
    /// supported by Realm on your platform, call
    /// util::File::is_prealloc_supported().
    ///
    /// It is an error to call this function on an unattached shared
    /// group. Doing so will result in undefined behavior.
    void reserve(size_t size_in_bytes);

    /// Querying for changes:
    ///
    /// NOTE:
    /// "changed" means that one or more commits has been made to the database
    /// since the SharedGroup (on which wait_for_change() is called) last
    /// started, committed, promoted or advanced a transaction. If the
    /// SharedGroup has not yet begun a transaction, "changed" is undefined.
    ///
    /// No distinction is made between changes done by another process
    /// and changes done by another thread in the same process as the caller.
    ///
    /// Has db been changed ?
    bool has_changed();

    /// The calling thread goes to sleep until the database is changed, or
    /// until wait_for_change_release() is called. After a call to
    /// wait_for_change_release() further calls to wait_for_change() will return
    /// immediately. To restore the ability to wait for a change, a call to
    /// enable_wait_for_change() is required. Return true if the database has
    /// changed, false if it might have.
    bool wait_for_change();

    /// release any thread waiting in wait_for_change() on *this* SharedGroup.
    void wait_for_change_release();

    /// re-enable waiting for change
    void enable_wait_for_change();
    // Transactions:

    using version_type = _impl::History::version_type;
    using VersionID = realm::VersionID;

    /// Thrown by begin_read() if the specified version does not correspond to a
    /// bound (or tethered) snapshot.
    struct BadVersion;

    /// \defgroup group_shared_transactions
    //@{

    /// begin_read() initiates a new read transaction. A read transaction is
    /// bound to, and provides access to a particular snapshot of the underlying
    /// Realm (in general the latest snapshot, but see \a version). It cannot be
    /// used to modify the Realm, and in that sense, a read transaction is not a
    /// real transaction.
    ///
    /// begin_write() initiates a new write transaction. A write transaction
    /// allows the application to both read and modify the underlying Realm
    /// file. At most one write transaction can be in progress at any given time
    /// for a particular underlying Realm file. If another write transaction is
    /// already in progress, begin_write() will block the caller until the other
    /// write transaction terminates. No guarantees are made about the order in
    /// which multiple concurrent requests will be served.
    ///
    /// It is an error to call begin_read() or begin_write() on a SharedGroup
    /// object with an active read or write transaction.
    ///
    /// If begin_read() or begin_write() throws, no transaction is initiated,
    /// and the application may try to initiate a new read or write transaction
    /// later.
    ///
    /// end_read() terminates the active read transaction. If no read
    /// transaction is active, end_read() does nothing. It is an error to call
    /// this function on a SharedGroup object with an active write
    /// transaction. end_read() does not throw.
    ///
    /// commit() commits all changes performed in the context of the active
    /// write transaction, and thereby terminates that transaction. This
    /// produces a new snapshot in the underlying Realm. commit() returns the
    /// version associated with the new snapshot. It is an error to call
    /// commit() when there is no active write transaction. If commit() throws,
    /// no changes will have been committed, and the transaction will still be
    /// active, but in a bad state. In that case, the application must either
    /// call rollback() to terminate the bad transaction (in which case a new
    /// transaction can be initiated), call close() which also terminates the
    /// bad transaction, or destroy the SharedGroup object entirely. When the
    /// transaction is in a bad state, the application is not allowed to call
    /// any method on the Group accessor or on any of its subordinate accessors
    /// (Table, Row, Descriptor). Note that the transaction is also left in a
    /// bad state when a modifying operation on any subordinate accessor throws.
    ///
    /// rollback() terminates the active write transaction and discards any
    /// changes performed in the context of it. If no write transaction is
    /// active, rollback() does nothing. It is an error to call this function in
    /// a SharedGroup object with an active read transaction. rollback() does
    /// not throw.
    ///
    /// the Group accessor and all subordinate accessors (Table, Row,
    /// Descriptor) that are obtained in the context of a particular read or
    /// write transaction will become detached upon termination of that
    /// transaction, which means that they can no longer be used to access the
    /// underlying objects.
    ///
    /// Subordinate accessors that were detached at the end of the previous
    /// read or write transaction will not be automatically reattached when a
    /// new transaction is initiated. The application must reobtain new
    /// accessors during a new transaction to regain access to the underlying
    /// objects.
    ///
    /// \param version If specified, this must be the version associated with a
    /// *bound* snapshot. A snapshot is said to be bound (or tethered) if there
    /// is at least one active read or write transaction bound to it. A read
    /// transaction is bound to the snapshot that it provides access to. A write
    /// transaction is bound to the latest snapshot available at the time of
    /// initiation of the write transaction. If the specified version is not
    /// associated with a bound snapshot, this function throws BadVersion.
    ///
    /// \throw BadVersion Thrown by begin_read() if the specified version does
    /// not correspond to a bound (or tethered) snapshot.

    const Group& begin_read(VersionID version = VersionID());
    void end_read() noexcept;
    Group& begin_write();
    version_type commit();
    void rollback() noexcept;

    //@}

    enum TransactStage {
        transact_Ready,
        transact_Reading,
        transact_Writing,
    };

    /// Get the current transaction type
    TransactStage get_transact_stage() const noexcept;

    /// Get a version id which may be used to request a different SharedGroup
    /// to start transaction at a specific version.
    VersionID get_version_of_current_transaction();

    /// Report the number of distinct versions currently stored in the database.
    /// Note: the database only cleans up versions as part of commit, so ending
    /// a read transaction will not immediately release any versions.
    uint_fast64_t get_number_of_versions();

    /// Compact the database file.
    /// - The method will throw if called inside a transaction.
    /// - The method will throw if called in unattached state.
    /// - The method will return false if other SharedGroups are accessing the
    ///    database in which case compaction is not done. This is not
    ///    necessarily an error.
    /// It will return true following successful compaction.
    /// While compaction is in progress, attempts by other
    /// threads or processes to open the database will wait.
    /// Be warned that resource requirements for compaction is proportional to
    /// the amount of live data in the database.
    /// Compaction works by writing the database contents to a temporary
    /// database file and then replacing the database with the temporary one.
    /// The name of the temporary file is formed by appending
    /// ".tmp_compaction_space" to the name of the database
    ///
    /// FIXME: This function is not yet implemented in an exception-safe manner,
    /// therefore, if it throws, the application should not attempt to
    /// continue. If may not even be safe to destroy the SharedGroup object.
    bool compact();

#ifdef REALM_DEBUG
    void test_ringbuf();
#endif

    /// To handover a table view, query, linkview or row accessor of type T, you
    /// must wrap it into a Handover<T> for the transfer. Wrapping and
    /// unwrapping of a handover object is done by the methods
    /// 'export_for_handover()' and 'import_from_handover()' declared below.
    /// 'export_for_handover()' returns a Handover object, and
    /// 'import_for_handover()' consumes that object, producing a new accessor
    /// which is ready for use in the context of the importing SharedGroup.
    ///
    /// The Handover always creates a new accessor object at the importing side.
    /// For TableViews, there are 3 forms of handover.
    ///
    /// - with payload move: the payload is handed over and ends up as a payload
    ///   held by the accessor at the importing side. The accessor on the
    ///   exporting side will rerun its query and generate a new payload, if
    ///   TableView::sync_if_needed() is called. If the original payload was in
    ///   sync at the exporting side, it will also be in sync at the importing
    ///   side. This is indicated to handover_export() by the argument
    ///   MutableSourcePayload::Move
    ///
    /// - with payload copy: a copy of the payload is handed over, so both the
    ///   accessors on the exporting side *and* the accessors created at the
    ///   importing side has their own payload. This is indicated to
    ///   handover_export() by the argument ConstSourcePayload::Copy
    ///
    /// - without payload: the payload stays with the accessor on the exporting
    ///   side. On the importing side, the new accessor is created without
    ///   payload. A call to TableView::sync_if_needed() will trigger generation
    ///   of a new payload. This form of handover is indicated to
    ///   handover_export() by the argument ConstSourcePayload::Stay.
    ///
    /// For all other (non-TableView) accessors, handover is done with payload
    /// copy, since the payload is trivial.
    ///
    /// Handover *without* payload is useful when you want to ship a tableview
    /// with its query for execution in a background thread. Handover with
    /// *payload move* is useful when you want to transfer the result back.
    ///
    /// Handover *without* payload or with payload copy is guaranteed *not* to
    /// change the accessors on the exporting side.
    ///
    /// Handover is *not* thread safe and should be carried out
    /// by the thread that "owns" the involved accessors.
    ///
    /// Handover is transitive:
    /// If the object being handed over depends on other views
    /// (table- or link- ), those objects will be handed over as well. The mode
    /// of handover (payload copy, payload move, without payload) is applied
    /// recursively. Note: If you are handing over a tableview dependent upon
    /// another tableview and using MutableSourcePayload::Move,
    /// you are on thin ice!
    ///
    /// On the importing side, the top-level accessor being created during
    /// import takes ownership of all other accessors (if any) being created as
    /// part of the import.

    /// Type used to support handover of accessors between shared groups.
    template <typename T>
    struct Handover;

    /// thread-safe/const export (mode is Stay or Copy)
    /// during export, the following operations on the shared group is locked:
    /// - advance_read(), promote_to_write(), commit_and_continue_as_read(),
    ///   rollback_and_continue_as_read(), close()
    template <typename T>
    std::unique_ptr<Handover<T>> export_for_handover(const T& accessor, ConstSourcePayload mode);

    // specialization for handover of Rows
    template <typename T>
    std::unique_ptr<Handover<BasicRow<T>>> export_for_handover(const BasicRow<T>& accessor);

    // destructive export (mode is Move)
    template <typename T>
    std::unique_ptr<Handover<T>> export_for_handover(T& accessor, MutableSourcePayload mode);

<<<<<<< HEAD
    /// Import an accessor wrapped in a handover object. The import will fail if the
    /// importing SharedGroup is viewing a version of the database that is different
    /// from the exporting SharedGroup. The call to import_from_handover is not thread-safe.
    template <typename T>
=======
    /// Import an accessor wrapped in a handover object. The import will fail
    /// if the importing SharedGroup is viewing a version of the database that
    /// is different from the exporting SharedGroup. The call to
    /// import_from_handover is not thread-safe.
    template<typename T>
>>>>>>> c95bb6a2
    std::unique_ptr<T> import_from_handover(std::unique_ptr<Handover<T>> handover);

    // We need two cases for handling of LinkViews, because they are ref counted.
    std::unique_ptr<Handover<LinkView>> export_linkview_for_handover(const LinkViewRef& accessor);
    LinkViewRef import_linkview_from_handover(std::unique_ptr<Handover<LinkView>> handover);

    // likewise for Tables.
    std::unique_ptr<Handover<Table>> export_table_for_handover(const TableRef& accessor);
    TableRef import_table_from_handover(std::unique_ptr<Handover<Table>> handover);

    /// When doing handover to background tasks that may be run later, we
    /// may want to momentarily pin the current version until the other thread
    /// has retrieved it.
    ///
    /// Pinning can be done in both read- and write-transactions, but with different
    /// semantics. When pinning during a read-transaction, the version pinned is the
    /// one accessible during the read-transaction. When pinning during a write-transaction,
    /// the version pinned will be the last version that was succesfully committed to the
    /// realm file at the point in time, when the write-transaction was started.
    ///
    /// The release is not thread-safe, so it has to be done on the SharedGroup
    /// associated with the thread calling unpin_version(), and the SharedGroup
    /// must be attached to the realm file at the point of unpinning.

    // Pin version for handover (not thread safe)
    VersionID pin_version();

    // Release pinned version (not thread safe)
    void unpin_version(VersionID version);

private:
    struct SharedInfo;
    struct ReadCount;
    struct ReadLockInfo {
        uint_fast64_t m_version = std::numeric_limits<version_type>::max();
        uint_fast32_t m_reader_idx = 0;
        ref_type m_top_ref = 0;
        size_t m_file_size = 0;
    };
    class ReadLockUnlockGuard;

    // Member variables
    Group m_group;
    ReadLockInfo m_read_lock;
    uint_fast32_t m_local_max_entry;
    util::File m_file;
    util::File::Map<SharedInfo> m_file_map; // Never remapped
    util::File::Map<SharedInfo> m_reader_map;
    bool m_wait_for_change_enabled;
    std::string m_lockfile_path;
    std::string m_lockfile_prefix;
    std::string m_db_path;
    std::string m_coordination_dir;
    const char* m_key;
    TransactStage m_transact_stage;
    util::InterprocessMutex m_writemutex;
#ifdef REALM_ASYNC_DAEMON
    util::InterprocessMutex m_balancemutex;
#endif
    util::InterprocessMutex m_controlmutex;
#ifndef _WIN32
#ifdef REALM_ASYNC_DAEMON
    util::InterprocessCondVar m_room_to_write;
    util::InterprocessCondVar m_work_to_do;
    util::InterprocessCondVar m_daemon_becomes_ready;
#endif
    util::InterprocessCondVar m_new_commit_available;
#endif
    std::function<void(int, int)> m_upgrade_callback;

    void do_open(const std::string& file, bool no_create, bool is_backend, const SharedGroupOptions options);

    // Ring buffer management
    bool ringbuf_is_empty() const noexcept;
    size_t ringbuf_size() const noexcept;
    size_t ringbuf_capacity() const noexcept;
    bool ringbuf_is_first(size_t ndx) const noexcept;
    void ringbuf_remove_first() noexcept;
    size_t ringbuf_find(uint64_t version) const noexcept;
    ReadCount& ringbuf_get(size_t ndx) noexcept;
    ReadCount& ringbuf_get_first() noexcept;
    ReadCount& ringbuf_get_last() noexcept;
    void ringbuf_put(const ReadCount& v);
    void ringbuf_expand();

    /// Grab a read lock on the snapshot associated with the specified
    /// version. If `version_id == VersionID()`, a read lock will be grabbed on
    /// the latest available snapshot. Fails if the snapshot is no longer
    /// available.
    ///
    /// As a side effect update memory mapping to ensure that the ringbuffer
    /// entries referenced in the readlock info is accessible.
    ///
    /// FIXME: It needs to be made more clear exactly under which conditions
    /// this function fails. Also, why is it useful to promise anything about
    /// detection of bad versions? Can we really promise enough to make such a
    /// promise useful to the caller?
    void grab_read_lock(ReadLockInfo&, VersionID);

    // Release a specific read lock. The read lock MUST have been obtained by a
    // call to grab_read_lock().
    void release_read_lock(ReadLockInfo&) noexcept;

    void do_begin_read(VersionID, bool writable);
    void do_end_read() noexcept;
    void do_begin_write();
    version_type do_commit();
    void do_end_write() noexcept;

    /// Returns the version of the latest snapshot.
    version_type get_version_of_latest_snapshot();

    /// Returns the version of the snapshot bound in the current read or write
    /// transaction. It is an error to call this function when no transaction is
    /// in progress.
    version_type get_version_of_bound_snapshot() const noexcept;

    // make sure the given index is within the currently mapped area.
    // if not, expand the mapped area. Returns true if the area is expanded.
    bool grow_reader_mapping(uint_fast32_t index);

    // Must be called only by someone that has a lock on the write
    // mutex.
    void low_level_commit(uint_fast64_t new_version);

    void do_async_commits();

    void upgrade_file_format(bool allow_file_format_upgrade, int target_file_format_version);

    //@{
    /// See LangBindHelper.
    template <class O>
    void advance_read(O* observer, VersionID);
    template <class O>
    void promote_to_write(O* observer);
    version_type commit_and_continue_as_read();
    template <class O>
    void rollback_and_continue_as_read(O* observer);
    //@}

    /// Returns true if, and only if _impl::History::update_early_from_top_ref()
    /// was called during the execution of this function.
    template <class O>
    bool do_advance_read(O* observer, VersionID, _impl::History&);

    /// If there is an associated \ref Replication object, then this function
    /// returns `repl->get_history()` where `repl` is that Replication object,
    /// otherwise this function returns null.
    _impl::History* get_history();

    int get_file_format_version() const noexcept;

    friend class _impl::SharedGroupFriend;
};


class ReadTransaction {
public:
    ReadTransaction(SharedGroup& sg)
        : m_shared_group(sg)
    {
        m_shared_group.begin_read(); // Throws
    }

    ~ReadTransaction() noexcept
    {
        m_shared_group.end_read();
    }

    bool has_table(StringData name) const noexcept
    {
        return get_group().has_table(name);
    }

    ConstTableRef get_table(size_t table_ndx) const
    {
        return get_group().get_table(table_ndx); // Throws
    }

    ConstTableRef get_table(StringData name) const
    {
        return get_group().get_table(name); // Throws
    }

    template <class T>
    BasicTableRef<const T> get_table(StringData name) const
    {
        return get_group().get_table<T>(name); // Throws
    }

    const Group& get_group() const noexcept;

    /// Get the version of the snapshot to which this read transaction is bound.
    SharedGroup::version_type get_version() const noexcept;

private:
    SharedGroup& m_shared_group;
};


class WriteTransaction {
public:
    WriteTransaction(SharedGroup& sg)
        : m_shared_group(&sg)
    {
        m_shared_group->begin_write(); // Throws
    }

    ~WriteTransaction() noexcept
    {
        if (m_shared_group)
            m_shared_group->rollback();
    }

    bool has_table(StringData name) const noexcept
    {
        return get_group().has_table(name);
    }

    TableRef get_table(size_t table_ndx) const
    {
        return get_group().get_table(table_ndx); // Throws
    }

    TableRef get_table(StringData name) const
    {
        return get_group().get_table(name); // Throws
    }

    TableRef add_table(StringData name, bool require_unique_name = true) const
    {
        return get_group().add_table(name, require_unique_name); // Throws
    }

    TableRef get_or_add_table(StringData name, bool* was_added = nullptr) const
    {
        return get_group().get_or_add_table(name, was_added); // Throws
    }

    template <class T>
    BasicTableRef<T> get_table(StringData name) const
    {
        return get_group().get_table<T>(name); // Throws
    }

    template <class T>
    BasicTableRef<T> add_table(StringData name, bool require_unique_name = true) const
    {
        return get_group().add_table<T>(name, require_unique_name); // Throws
    }

    template <class T>
    BasicTableRef<T> get_or_add_table(StringData name, bool* was_added = nullptr) const
    {
        return get_group().get_or_add_table<T>(name, was_added); // Throws
    }

    Group& get_group() const noexcept;

    /// Get the version of the snapshot on which this write transaction is
    /// based.
    SharedGroup::version_type get_version() const noexcept;

    SharedGroup::version_type commit()
    {
        REALM_ASSERT(m_shared_group);
        SharedGroup::version_type new_version = m_shared_group->commit();
        m_shared_group = nullptr;
        return new_version;
    }

    void rollback() noexcept
    {
        REALM_ASSERT(m_shared_group);
        m_shared_group->rollback();
        m_shared_group = nullptr;
    }

private:
    SharedGroup* m_shared_group;
};


// Implementation:

struct SharedGroup::BadVersion : std::exception {
};

inline SharedGroup::SharedGroup(const std::string& file, bool no_create, const SharedGroupOptions options)
    : m_group(Group::shared_tag())
    , m_upgrade_callback(std::move(options.upgrade_callback))
{
    open(file, no_create, options); // Throws
}

inline SharedGroup::SharedGroup(unattached_tag) noexcept
    : m_group(Group::shared_tag())
{
}

inline SharedGroup::SharedGroup(Replication& repl, const SharedGroupOptions options)
    : m_group(Group::shared_tag())
    , m_upgrade_callback(std::move(options.upgrade_callback))
{
    open(repl, options); // Throws
}

inline void SharedGroup::open(const std::string& path, bool no_create_file, const SharedGroupOptions options)
{
    // Exception safety: Since open() is called from constructors, if it throws,
    // it must leave the file closed.

    bool is_backend = false;
    do_open(path, no_create_file, is_backend, options); // Throws
}

inline void SharedGroup::open(Replication& repl, const SharedGroupOptions options)
{
    // Exception safety: Since open() is called from constructors, if it throws,
    // it must leave the file closed.

    REALM_ASSERT(!is_attached());

    repl.initialize(*this); // Throws

    typedef _impl::GroupFriend gf;
    gf::set_replication(m_group, &repl);

    std::string file = repl.get_database_path();
    bool no_create = false;
    bool is_backend = false;
    do_open(file, no_create, is_backend, options); // Throws
}

inline bool SharedGroup::is_attached() const noexcept
{
    return m_file_map.is_attached();
}

inline SharedGroup::TransactStage SharedGroup::get_transact_stage() const noexcept
{
    return m_transact_stage;
}

inline SharedGroup::version_type SharedGroup::get_version_of_bound_snapshot() const noexcept
{
    return m_read_lock.m_version;
}

class SharedGroup::ReadLockUnlockGuard {
public:
    ReadLockUnlockGuard(SharedGroup& shared_group, ReadLockInfo& read_lock) noexcept
        : m_shared_group(shared_group)
        , m_read_lock(&read_lock)
    {
    }
    ~ReadLockUnlockGuard() noexcept
    {
        if (m_read_lock)
            m_shared_group.release_read_lock(*m_read_lock);
    }
    void release() noexcept
    {
        m_read_lock = 0;
    }

private:
    SharedGroup& m_shared_group;
    ReadLockInfo* m_read_lock;
};


template <typename T>
struct SharedGroup::Handover {
    std::unique_ptr<typename T::HandoverPatch> patch;
    std::unique_ptr<T> clone;
    VersionID version;
};

template <typename T>
std::unique_ptr<SharedGroup::Handover<T>> SharedGroup::export_for_handover(const T& accessor, ConstSourcePayload mode)
{
    if (m_transact_stage != transact_Reading)
        throw LogicError(LogicError::wrong_transact_state);
    std::unique_ptr<Handover<T>> result(new Handover<T>());
    // Implementation note:
    // often, the return value from clone will be T*, BUT it may be ptr to some
    // base of T instead, so we must cast it to T*. This is always safe, because
    // no matter the type, clone() will clone the actual accessor instance, and
    // hence return an instance of the same type.
    result->clone.reset(dynamic_cast<T*>(accessor.clone_for_handover(result->patch, mode).release()));
    result->version = get_version_of_current_transaction();
    return move(result);
}


template <typename T>
std::unique_ptr<SharedGroup::Handover<BasicRow<T>>> SharedGroup::export_for_handover(const BasicRow<T>& accessor)
{
    if (m_transact_stage != transact_Reading)
        throw LogicError(LogicError::wrong_transact_state);
    std::unique_ptr<Handover<BasicRow<T>>> result(new Handover<BasicRow<T>>());
    // See implementation note above.
    result->clone.reset(dynamic_cast<BasicRow<T>*>(accessor.clone_for_handover(result->patch).release()));
    result->version = get_version_of_current_transaction();
    return move(result);
}


template <typename T>
std::unique_ptr<SharedGroup::Handover<T>> SharedGroup::export_for_handover(T& accessor, MutableSourcePayload mode)
{
    if (m_transact_stage != transact_Reading)
        throw LogicError(LogicError::wrong_transact_state);
    std::unique_ptr<Handover<T>> result(new Handover<T>());
    // see implementation note above.
    result->clone.reset(dynamic_cast<T*>(accessor.clone_for_handover(result->patch, mode).release()));
    result->version = get_version_of_current_transaction();
    return move(result);
}


template <typename T>
std::unique_ptr<T> SharedGroup::import_from_handover(std::unique_ptr<SharedGroup::Handover<T>> handover)
{
    if (handover->version != get_version_of_current_transaction()) {
        throw BadVersion();
    }
    std::unique_ptr<T> result = move(handover->clone);
    result->apply_and_consume_patch(handover->patch, m_group);
    return result;
}

template <class O>
inline void SharedGroup::advance_read(O* observer, VersionID version_id)
{
    if (m_transact_stage != transact_Reading)
        throw LogicError(LogicError::wrong_transact_state);

    // It is an error if the new version precedes the currently bound one.
    if (version_id.version < m_read_lock.m_version)
        throw LogicError(LogicError::bad_version);

    _impl::History* hist = get_history(); // Throws
    if (!hist)
        throw LogicError(LogicError::no_history);

    do_advance_read(observer, version_id, *hist); // Throws
}

template <class O>
inline void SharedGroup::promote_to_write(O* observer)
{
    if (m_transact_stage != transact_Reading)
        throw LogicError(LogicError::wrong_transact_state);

    _impl::History* hist = get_history(); // Throws
    if (!hist)
        throw LogicError(LogicError::no_history);

    do_begin_write(); // Throws
    try {
        VersionID version = VersionID();                                  // Latest
        bool history_updated = do_advance_read(observer, version, *hist); // Throws

        Replication* repl = m_group.get_replication();
        REALM_ASSERT(repl); // Presence of `repl` follows from the presence of `hist`
        version_type current_version = m_read_lock.m_version;
        repl->initiate_transact(current_version, history_updated); // Throws

        // If the group has no top array (top_ref == 0), create a new node
        // structure for an empty group now, to be ready for modifications. See
        // also Group::attach_shared().
        using gf = _impl::GroupFriend;
        gf::create_empty_group_when_missing(m_group); // Throws
    }
    catch (...) {
        do_end_write();
        throw;
    }

    m_transact_stage = transact_Writing;
}

template <class O>
inline void SharedGroup::rollback_and_continue_as_read(O* observer)
{
    if (m_transact_stage != transact_Writing)
        throw LogicError(LogicError::wrong_transact_state);

    _impl::History* hist = get_history(); // Throws
    if (!hist)
        throw LogicError(LogicError::no_history);

    // Mark all managed space (beyond the attached file) as free.
    using gf = _impl::GroupFriend;
    gf::reset_free_space_tracking(m_group); // Throws

    BinaryData uncommitted_changes = hist->get_uncommitted_changes();

    // FIXME: We are currently creating two transaction log parsers, one here,
    // and one in advance_transact(). That is wasteful as the parser creation is
    // expensive.
    _impl::SimpleInputStream in(uncommitted_changes.data(), uncommitted_changes.size());
    _impl::TransactLogParser parser; // Throws
    _impl::TransactReverser reverser;
    parser.parse(in, reverser); // Throws

    if (observer && uncommitted_changes.size()) {
        _impl::ReversedNoCopyInputStream reversed_in(reverser);
        parser.parse(reversed_in, *observer); // Throws
        observer->parse_complete();           // Throws
    }

    ref_type top_ref = m_read_lock.m_top_ref;
    size_t file_size = m_read_lock.m_file_size;
    _impl::ReversedNoCopyInputStream reversed_in(reverser);
    gf::advance_transact(m_group, top_ref, file_size, reversed_in); // Throws

    do_end_write();

    Replication* repl = gf::get_replication(m_group);
    REALM_ASSERT(repl); // Presence of `repl` follows from the presence of `hist`
    repl->abort_transact();

    m_transact_stage = transact_Reading;
}

template <class O>
inline bool SharedGroup::do_advance_read(O* observer, VersionID version_id, _impl::History& hist)
{
    ReadLockInfo new_read_lock;
    grab_read_lock(new_read_lock, version_id); // Throws
    REALM_ASSERT(new_read_lock.m_version >= m_read_lock.m_version);
    if (new_read_lock.m_version == m_read_lock.m_version) {
        release_read_lock(new_read_lock);
        // _impl::History::update_early_from_top_ref() was not called
        return false;
    }

    ReadLockUnlockGuard g(*this, new_read_lock);
    {
        version_type new_version = new_read_lock.m_version;
        size_t new_file_size = new_read_lock.m_file_size;
        ref_type new_top_ref = new_read_lock.m_top_ref;
        hist.update_early_from_top_ref(new_version, new_file_size, new_top_ref); // Throws
    }

    if (observer) {
        // This has to happen in the context of the originally bound snapshot
        // and while the read transaction is still in a fully functional state.
        _impl::TransactLogParser parser;
        version_type old_version = m_read_lock.m_version;
        version_type new_version = new_read_lock.m_version;
        _impl::ChangesetInputStream in(hist, old_version, new_version);
        parser.parse(in, *observer); // Throws
        observer->parse_complete();  // Throws
    }

    // The old read lock must be retained for as long as the change history is
    // accessed (until Group::advance_transact() returns). This ensures that the
    // oldest needed changeset remains in the history, even when the history is
    // implemented as a separate unversioned entity outside the Realm (i.e., the
    // old implementation and ShortCircuitHistory in
    // test_lang_Bind_helper.cpp). On the other hand, if it had been the case,
    // that the history was always implemented as a versioned entity, that was
    // part of the Realm state, then it would not have been necessary to retain
    // the old read lock beyond this point.

    {
        version_type old_version = m_read_lock.m_version;
        version_type new_version = new_read_lock.m_version;
        ref_type new_top_ref = new_read_lock.m_top_ref;
        size_t new_file_size = new_read_lock.m_file_size;
        _impl::ChangesetInputStream in(hist, old_version, new_version);
        m_group.advance_transact(new_top_ref, new_file_size, in); // Throws
    }

    g.release();
    release_read_lock(m_read_lock);
    m_read_lock = new_read_lock;

    return true; // _impl::History::update_early_from_top_ref() was called
}

inline _impl::History* SharedGroup::get_history()
{
    using gf = _impl::GroupFriend;
    if (Replication* repl = gf::get_replication(m_group))
        return repl->get_history();
    return 0;
}

inline int SharedGroup::get_file_format_version() const noexcept
{
    using gf = _impl::GroupFriend;
    return gf::get_file_format_version(m_group);
}


// The purpose of this class is to give internal access to some, but
// not all of the non-public parts of the SharedGroup class.
class _impl::SharedGroupFriend {
public:
    static Group& get_group(SharedGroup& sg) noexcept
    {
        return sg.m_group;
    }

    template <class O>
    static void advance_read(SharedGroup& sg, O* obs, SharedGroup::VersionID ver)
    {
        sg.advance_read(obs, ver); // Throws
    }

    template <class O>
    static void promote_to_write(SharedGroup& sg, O* obs)
    {
        sg.promote_to_write(obs); // Throws
    }

    static SharedGroup::version_type commit_and_continue_as_read(SharedGroup& sg)
    {
        return sg.commit_and_continue_as_read(); // Throws
    }

    template <class O>
    static void rollback_and_continue_as_read(SharedGroup& sg, O* obs)
    {
        sg.rollback_and_continue_as_read(obs); // Throws
    }

    static void async_daemon_open(SharedGroup& sg, const std::string& file)
    {
        bool no_create = true;
        bool is_backend = true;
        SharedGroupOptions options;
        options.durability = SharedGroupOptions::Durability::Async;
        options.encryption_key = nullptr;
        options.allow_file_format_upgrade = false;
        sg.do_open(file, no_create, is_backend, options); // Throws
    }

    static int get_file_format_version(const SharedGroup& sg) noexcept
    {
        return sg.get_file_format_version();
    }

    static SharedGroup::version_type get_version_of_latest_snapshot(SharedGroup& sg)
    {
        return sg.get_version_of_latest_snapshot();
    }

    static SharedGroup::version_type get_version_of_bound_snapshot(const SharedGroup& sg) noexcept
    {
        return sg.get_version_of_bound_snapshot();
    }
};

inline const Group& ReadTransaction::get_group() const noexcept
{
    using sgf = _impl::SharedGroupFriend;
    return sgf::get_group(m_shared_group);
}

inline SharedGroup::version_type ReadTransaction::get_version() const noexcept
{
    using sgf = _impl::SharedGroupFriend;
    return sgf::get_version_of_bound_snapshot(m_shared_group);
}

inline Group& WriteTransaction::get_group() const noexcept
{
    REALM_ASSERT(m_shared_group);
    using sgf = _impl::SharedGroupFriend;
    return sgf::get_group(*m_shared_group);
}

inline SharedGroup::version_type WriteTransaction::get_version() const noexcept
{
    using sgf = _impl::SharedGroupFriend;
    return sgf::get_version_of_bound_snapshot(*m_shared_group);
}

} // namespace realm

#endif // REALM_GROUP_SHARED_HPP<|MERGE_RESOLUTION|>--- conflicted
+++ resolved
@@ -463,18 +463,11 @@
     template <typename T>
     std::unique_ptr<Handover<T>> export_for_handover(T& accessor, MutableSourcePayload mode);
 
-<<<<<<< HEAD
-    /// Import an accessor wrapped in a handover object. The import will fail if the
-    /// importing SharedGroup is viewing a version of the database that is different
-    /// from the exporting SharedGroup. The call to import_from_handover is not thread-safe.
-    template <typename T>
-=======
     /// Import an accessor wrapped in a handover object. The import will fail
     /// if the importing SharedGroup is viewing a version of the database that
     /// is different from the exporting SharedGroup. The call to
     /// import_from_handover is not thread-safe.
     template<typename T>
->>>>>>> c95bb6a2
     std::unique_ptr<T> import_from_handover(std::unique_ptr<Handover<T>> handover);
 
     // We need two cases for handling of LinkViews, because they are ref counted.
