/*************************************************************************
 *
 * Copyright 2016 Realm Inc.
 *
 * Licensed under the Apache License, Version 2.0 (the "License");
 * you may not use this file except in compliance with the License.
 * You may obtain a copy of the License at
 *
 * http://www.apache.org/licenses/LICENSE-2.0
 *
 * Unless required by applicable law or agreed to in writing, software
 * distributed under the License is distributed on an "AS IS" BASIS,
 * WITHOUT WARRANTIES OR CONDITIONS OF ANY KIND, either express or implied.
 * See the License for the specific language governing permissions and
 * limitations under the License.
 *
 **************************************************************************/

#ifndef REALM_ARRAY_STRING_LONG_HPP
#define REALM_ARRAY_STRING_LONG_HPP

#include <realm/array_blob.hpp>
#include <realm/array_integer.hpp>

namespace realm {


class ArrayStringLong: public Array {
public:
    typedef StringData value_type;

    explicit ArrayStringLong(Allocator&, bool nullable) noexcept;
    ~ArrayStringLong() noexcept override {}

    /// Create a new empty long string array and attach this accessor to
    /// it. This does not modify the parent reference information of
    /// this accessor.
    ///
    /// Note that the caller assumes ownership of the allocated
    /// underlying node. It is not owned by the accessor.
    void create();

    //@{
    /// Overriding functions of Array
    void init_from_ref(ref_type) noexcept;
    void init_from_mem(MemRef) noexcept;
    void init_from_parent() noexcept;
    //@}

    bool is_empty() const noexcept;
    size_t size() const noexcept;

    StringData get(size_t ndx) const noexcept;


    void add(StringData value);
    void set(size_t ndx, StringData value);
    void insert(size_t ndx, StringData value);
    void erase(size_t ndx);
    void truncate(size_t size);
    void clear();
    void destroy();

    bool is_null(size_t ndx) const;
    void set_null(size_t ndx);

    size_t count(StringData value, size_t begin = 0,
                 size_t end = npos) const noexcept;
    size_t find_first(StringData value, size_t begin = 0,
                      size_t end = npos) const noexcept;
    void find_all(IntegerColumn& result, StringData value, size_t add_offset = 0,
                  size_t begin = 0, size_t end = npos) const;

    /// Get the specified element without the cost of constructing an
    /// array instance. If an array instance is already available, or
    /// you need to get multiple values, then this method will be
    /// slower.
    static StringData get(const char* header, size_t ndx, Allocator&, bool nullable) noexcept;

    ref_type bptree_leaf_insert(size_t ndx, StringData, TreeInsertBase&);

    static size_t get_size_from_header(const char*, Allocator&) noexcept;

    /// Construct a long string array of the specified size and return
    /// just the reference to the underlying memory. All elements will
    /// be initialized to zero size blobs.
    static MemRef create_array(size_t size, Allocator&, bool nullable);

    /// Construct a copy of the specified slice of this long string
    /// array using the specified target allocator.
    MemRef slice(size_t offset, size_t slice_size, Allocator& target_alloc) const;

#ifdef REALM_DEBUG
    void to_dot(std::ostream&, StringData title = StringData()) const;
#endif

    bool update_from_parent(size_t old_baseline) noexcept;
private:
    ArrayInteger m_offsets;
    ArrayBlob m_blob;
    Array m_nulls;
    bool m_nullable;
};




// Implementation:
inline ArrayStringLong::ArrayStringLong(Allocator& allocator, bool nullable) noexcept:
    Array(allocator), m_offsets(allocator), m_blob(allocator),
    m_nulls(nullable ? allocator : Allocator::get_default()), m_nullable(nullable)
{
    m_offsets.set_parent(this, 0);
    m_blob.set_parent(this, 1);
    if (nullable)
        m_nulls.set_parent(this, 2);
}

inline void ArrayStringLong::create()
{
    size_t init_size = 0;
    MemRef mem = create_array(init_size, get_alloc(), m_nullable); // Throws
    init_from_mem(mem);
}

inline void ArrayStringLong::init_from_ref(ref_type ref) noexcept
{
    REALM_ASSERT(ref);
    char* header = get_alloc().translate(ref);
    init_from_mem(MemRef(header, ref, m_alloc));
    m_nullable = (Array::size() == 3);
}

inline void ArrayStringLong::init_from_parent() noexcept
{
    ref_type ref = get_ref_from_parent();
    init_from_ref(ref);
}

inline bool ArrayStringLong::is_empty() const noexcept
{
    return m_offsets.is_empty();
}

inline size_t ArrayStringLong::size() const noexcept
{
    return m_offsets.size();
}

inline StringData ArrayStringLong::get(size_t ndx) const noexcept
{
    REALM_ASSERT_3(ndx, <, m_offsets.size());

    if (m_nullable && m_nulls.get(ndx) == 0)
        return realm::null();

    size_t begin, end;
    if (0 < ndx) {
<<<<<<< HEAD
        // FIXME: Consider how much of a performance problem it is,
        // that we have to issue two separate calls to read two
        // consecutive values from an array.
        begin = to_size_t(m_offsets.get(ndx - 1));
=======
        begin = to_size_t(m_offsets.get(ndx-1));
>>>>>>> 607e084d
        end   = to_size_t(m_offsets.get(ndx));
    }
    else {
        begin = 0;
        end   = to_size_t(m_offsets.get(0));
    }
    --end; // Discount the terminating zero

    return StringData(m_blob.get(begin), end - begin);
}

inline void ArrayStringLong::truncate(size_t new_size)
{
    REALM_ASSERT_3(new_size, <, m_offsets.size());

    size_t blob_size = new_size ? to_size_t(m_offsets.get(new_size - 1)) : 0;

    m_offsets.truncate(new_size);
    m_blob.truncate(blob_size);
    if (m_nullable)
        m_nulls.truncate(new_size);
}

inline void ArrayStringLong::clear()
{
    m_blob.clear();
    m_offsets.clear();
    if (m_nullable)
        m_nulls.clear();
}

inline void ArrayStringLong::destroy()
{
    m_blob.destroy();
    m_offsets.destroy();
    if (m_nullable)
        m_nulls.destroy();
    Array::destroy();
}

inline bool ArrayStringLong::update_from_parent(size_t old_baseline) noexcept
{
    bool res = Array::update_from_parent(old_baseline);
    if (res) {
        m_blob.update_from_parent(old_baseline);
        m_offsets.update_from_parent(old_baseline);
        if (m_nullable)
            m_nulls.update_from_parent(old_baseline);
    }
    return res;
}

inline size_t ArrayStringLong::get_size_from_header(const char* header,
                                                    Allocator& alloc) noexcept
{
    ref_type offsets_ref = to_ref(Array::get(header, 0));
    const char* offsets_header = alloc.translate(offsets_ref);
    return Array::get_size_from_header(offsets_header);
}


} // namespace realm

#endif // REALM_ARRAY_STRING_LONG_HPP<|MERGE_RESOLUTION|>--- conflicted
+++ resolved
@@ -156,14 +156,7 @@
 
     size_t begin, end;
     if (0 < ndx) {
-<<<<<<< HEAD
-        // FIXME: Consider how much of a performance problem it is,
-        // that we have to issue two separate calls to read two
-        // consecutive values from an array.
         begin = to_size_t(m_offsets.get(ndx - 1));
-=======
-        begin = to_size_t(m_offsets.get(ndx-1));
->>>>>>> 607e084d
         end   = to_size_t(m_offsets.get(ndx));
     }
     else {
