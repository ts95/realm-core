--- conflicted
+++ resolved
@@ -439,11 +439,7 @@
     #     DEBUG_POSTFIX ${CMAKE_DEBUG_POSTFIX})
     # target_link_libraries(RealmImporter realm)
 
-<<<<<<< HEAD
-    add_executable(RealmTrawler realm_trawler.cpp util/backtrace.cpp)
-=======
     add_executable(RealmTrawler realm_trawler.cpp )
->>>>>>> 432c5058
     set_target_properties(RealmTrawler PROPERTIES
         OUTPUT_NAME "realm-trawler"
         DEBUG_POSTFIX ${CMAKE_DEBUG_POSTFIX})
