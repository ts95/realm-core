--- conflicted
+++ resolved
@@ -2738,7 +2738,6 @@
 }
 
 
-<<<<<<< HEAD
 void Table::set_string_unique(size_t col_ndx, size_t ndx, StringData value)
 {
     if (REALM_UNLIKELY(value.size() > max_string_size))
@@ -2749,22 +2748,9 @@
         throw LogicError(LogicError::row_index_out_of_range);
     // For a degenerate subtable, `m_cols.size()` is zero, even when it has a
     // column, however, the previous row index check guarantees that `m_size >
-=======
-void Table::insert_substring(size_t col_ndx, size_t row_ndx, size_t pos, StringData value)
-{
-    if (REALM_UNLIKELY(!is_attached()))
-        throw LogicError(LogicError::detached_accessor);
-    if (REALM_UNLIKELY(row_ndx >= m_size))
-        throw LogicError(LogicError::row_index_out_of_range);
-    // For a degenerate subtable, `m_cols.size()` is zero, even when it has
-    // columns, however, the previous row index check guarantees that `m_size >
->>>>>>> 297c0803
     // 0`, and since `m_size` is also zero for a degenerate subtable, the table
     // cannot be degenerate if we got this far.
-    if (REALM_UNLIKELY(col_ndx >= m_cols.size()))
-        throw LogicError(LogicError::column_index_out_of_range);
-
-<<<<<<< HEAD
+
     if (!is_nullable(col_ndx) && value.is_null())
         throw LogicError(LogicError::column_not_nullable);
 
@@ -2781,27 +2767,9 @@
 
     if (Replication* repl = get_repl())
         repl->set_string_unique(this, col_ndx, ndx, value); // Throws
-=======
-    // FIXME: Loophole: Assertion violation in Table::get_string() on column type mismatch.
-    StringData old_value = get_string(col_ndx, row_ndx);
-    if (REALM_UNLIKELY(pos > old_value.size()))
-        throw LogicError(LogicError::string_position_out_of_range);
-    if (REALM_UNLIKELY(value.size() > max_string_size - old_value.size()))
-        throw LogicError(LogicError::string_too_big);
-
-    std::string copy_of_value = old_value; // Throws
-    copy_of_value.insert(pos, value.data(), value.size()); // Throws
-
-    bump_version();
-    ColumnBase& col = get_column_base(col_ndx);
-    col.set_string(row_ndx, copy_of_value); // Throws
-
-    if (Replication* repl = get_repl())
-        repl->insert_substring(this, col_ndx, row_ndx, pos, value); // Throws
-}
-
-
-void Table::remove_substring(size_t col_ndx, size_t row_ndx, size_t pos, size_t size)
+}
+
+void Table::insert_substring(size_t col_ndx, size_t row_ndx, size_t pos, StringData value)
 {
     if (REALM_UNLIKELY(!is_attached()))
         throw LogicError(LogicError::detached_accessor);
@@ -2818,19 +2786,50 @@
     StringData old_value = get_string(col_ndx, row_ndx);
     if (REALM_UNLIKELY(pos > old_value.size()))
         throw LogicError(LogicError::string_position_out_of_range);
+    if (REALM_UNLIKELY(value.size() > max_string_size - old_value.size()))
+        throw LogicError(LogicError::string_too_big);
 
     std::string copy_of_value = old_value; // Throws
-    copy_of_value.erase(pos, size); // Throws
+    copy_of_value.insert(pos, value.data(), value.size()); // Throws
 
     bump_version();
     ColumnBase& col = get_column_base(col_ndx);
     col.set_string(row_ndx, copy_of_value); // Throws
 
+    if (Replication* repl = get_repl())
+        repl->insert_substring(this, col_ndx, row_ndx, pos, value); // Throws
+}
+
+
+void Table::remove_substring(size_t col_ndx, size_t row_ndx, size_t pos, size_t size)
+{
+    if (REALM_UNLIKELY(!is_attached()))
+        throw LogicError(LogicError::detached_accessor);
+    if (REALM_UNLIKELY(row_ndx >= m_size))
+        throw LogicError(LogicError::row_index_out_of_range);
+    // For a degenerate subtable, `m_cols.size()` is zero, even when it has
+    // columns, however, the previous row index check guarantees that `m_size >
+    // 0`, and since `m_size` is also zero for a degenerate subtable, the table
+    // cannot be degenerate if we got this far.
+    if (REALM_UNLIKELY(col_ndx >= m_cols.size()))
+        throw LogicError(LogicError::column_index_out_of_range);
+
+    // FIXME: Loophole: Assertion violation in Table::get_string() on column type mismatch.
+    StringData old_value = get_string(col_ndx, row_ndx);
+    if (REALM_UNLIKELY(pos > old_value.size()))
+        throw LogicError(LogicError::string_position_out_of_range);
+
+    std::string copy_of_value = old_value; // Throws
+    copy_of_value.erase(pos, size); // Throws
+
+    bump_version();
+    ColumnBase& col = get_column_base(col_ndx);
+    col.set_string(row_ndx, copy_of_value); // Throws
+
     if (Replication* repl = get_repl()) {
         size_t actual_size = old_value.size() - copy_of_value.size();
         repl->erase_substring(this, col_ndx, row_ndx, pos, actual_size); // Throws
     }
->>>>>>> 297c0803
 }
 
 
@@ -3346,66 +3345,6 @@
     }
 }
 
-
-<<<<<<< HEAD
-template<class T, bool Nullable> size_t Table::find_first(size_t col_ndx, T value) const
-=======
-void Table::reveal_primary_key() const
-{
-    size_t n = m_cols.size();
-    for (size_t i = 0; i < n; ++i) {
-        ColumnAttr attr = m_spec.get_column_attr(i);
-        if (attr & col_attr_PrimaryKey) {
-            ColumnType type = m_spec.get_column_type(i);
-            const ColumnBase& col = get_column_base(i);
-            if (type == col_type_String) {
-                const StringColumn& col_2 = static_cast<const StringColumn&>(col);
-                m_primary_key = col_2.get_search_index();
-                return;
-            }
-            if (type == col_type_StringEnum) {
-                const StringEnumColumn& col_2 = static_cast<const StringEnumColumn&>(col);
-                m_primary_key = col_2.get_search_index();
-                return;
-            }
-            REALM_ASSERT(false);
-            return;
-        }
-    }
-    throw LogicError(LogicError::no_primary_key);
-}
-
-
-size_t Table::do_find_pkey_int(int_fast64_t) const
-{
-    if (REALM_UNLIKELY(!is_attached()))
-        throw LogicError(LogicError::detached_accessor);
-
-    if (REALM_UNLIKELY(!m_primary_key))
-        reveal_primary_key(); // Throws
-
-    // FIXME: Implement this when integer indexes become available. For now, all
-    // search indexes are of string type.
-    throw LogicError(LogicError::type_mismatch);
-}
-
-
-size_t Table::do_find_pkey_string(StringData value) const
-{
-    if (REALM_UNLIKELY(!is_attached()))
-        throw LogicError(LogicError::detached_accessor);
-
-    if (REALM_UNLIKELY(!m_primary_key))
-        reveal_primary_key(); // Throws
-
-    // FIXME: In case of datatype mismatch throw LogicError::type_mismatch. For
-    // now, all search indexes are of string type.
-
-    size_t row_ndx = m_primary_key->find_first(value); // Throws
-    return row_ndx;
-}
-
-
 namespace {
 
 util::Optional<int64_t> upgrade_optional_int(util::Optional<bool> value)
@@ -3420,7 +3359,6 @@
 
 template<class T>
 T upgrade_optional_int(T value)
->>>>>>> 297c0803
 {
     // No conversion
     return value;
@@ -5365,20 +5303,8 @@
             }
         }
 
-<<<<<<< HEAD
-        // If there is no search index accessor, but the column has been
-        // equipped with a search index, create the accessor now.
-        ColumnAttr attr = m_spec.get_column_attr(col_ndx);
-        bool has_search_index = (attr & col_attr_Indexed) != 0;
-
         if (has_search_index) {
             bool allow_duplicate_values = true;
-=======
-        if (has_search_index) {
-            bool is_primary_key = (attr & col_attr_PrimaryKey) != 0;
-            REALM_ASSERT(has_search_index || !is_primary_key);
-            bool allow_duplicate_values = !is_primary_key;
->>>>>>> 297c0803
             if (col->has_search_index()) {
                 col->set_search_index_allow_duplicate_values(allow_duplicate_values);
             }
