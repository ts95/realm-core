--- conflicted
+++ resolved
@@ -581,7 +581,6 @@
 }
 
 template<class T, class R>
-<<<<<<< HEAD
 inline void RowFuncs<T,R>::set_null_unique(size_t col_ndx)
 {
     table()->set_null_unique(col_ndx, row_ndx()); // Throws
@@ -589,9 +588,6 @@
 
 template<class T, class R>
 inline void RowFuncs<T,R>::insert_substring(size_t col_ndx, size_t pos, StringData value)
-=======
-inline void RowFuncs<T, R>::insert_substring(size_t col_ndx, size_t pos, StringData value)
->>>>>>> 3a7fb25d
 {
     table()->insert_substring(col_ndx, row_ndx(), pos, value); // Throws
 }
