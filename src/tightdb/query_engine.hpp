/*************************************************************************
 *
 * TIGHTDB CONFIDENTIAL
 * __________________
 *
 *  [2011] - [2012] TightDB Inc
 *  All Rights Reserved.
 *
 * NOTICE:  All information contained herein is, and remains
 * the property of TightDB Incorporated and its suppliers,
 * if any.  The intellectual and technical concepts contained
 * herein are proprietary to TightDB Incorporated
 * and its suppliers and may be covered by U.S. and Foreign Patents,
 * patents in process, and are protected by trade secret or copyright law.
 * Dissemination of this information or reproduction of this material
 * is strictly forbidden unless prior written permission is obtained
 * from TightDB Incorporated.
 *
 **************************************************************************/

/*
A query consists of node objects, one for each query condition. Each node contains pointers to all other nodes:

node1        node2         node3
------       -----         -----
node2*       node1*        node1*
node3*       node3*        node2*

The construction of all this takes part in query.cpp. Each node has two important functions:

    aggregate(start, end)
    aggregate_local(start, end)

The aggregate() function executes the aggregate of a query. You can call the method on any of the nodes
(except children nodes of OrNode and SubtableNode) - it has the same behaviour. The function contains
scheduling that calls aggregate_local(start, end) on different nodes with different start/end ranges,
depending on what it finds is most optimal.

The aggregate_local() function contains a tight loop that tests the condition of its own node, and upon match
it tests all other conditions at that index to report a full match or not. It will remain in the tight loop
after a full match.

So a call stack with 2 and 9 being local matches of a node could look like this:

aggregate(0, 10)
    node1->aggregate_local(0, 3)
        node2->find_first_local(2, 3)
        node3->find_first_local(2, 3)
    node3->aggregate_local(3, 10)
        node1->find_first_local(4, 5)
        node2->find_first_local(4, 5)
        node1->find_first_local(7, 8)
        node2->find_first_local(7, 8)

find_first_local(n, n + 1) is a function that can be used to test a single row of another condition. Note that
this is very simplified. There are other statistical arguments to the methods, and also, find_first_local() can be
called from a callback function called by an integer Array.


Template arguments in methods:
----------------------------------------------------------------------------------------------------

TConditionFunction: Each node has a condition from query_conditions.c such as Equal, GreaterEqual, etc

TConditionValue:    Type of values in condition column. That is, int64_t, float, int, bool, etc

TAction:            What to do with each search result, from the enums act_ReturnFirst, act_Count, act_Sum, etc

TResult:            Type of result of actions - float, double, int64_t, etc. Special notes: For act_Count it's
                    int64_t, for TDB_FIND_ALL it's int64_t which points at destination array.

TSourceColumn:      Type of source column used in actions, or *ignored* if no source column is used (like for
                    act_Count, act_ReturnFirst)


There are two important classes used in queries:
----------------------------------------------------------------------------------------------------
SequentialGetter    Column iterator used to get successive values with leaf caching. Used both for condition columns
                    and aggregate source column

AggregateState      State of the aggregate - contains a state variable that stores intermediate sum, max, min,
                    etc, etc.

*/

#ifndef TIGHTDB_QUERY_ENGINE_HPP
#define TIGHTDB_QUERY_ENGINE_HPP

#include <string>
#include <functional>
#include <algorithm>

#include <tightdb/meta.hpp>
#include <tightdb/table.hpp>
#include <tightdb/table_view.hpp>
#include <tightdb/column_fwd.hpp>
#include <tightdb/column_string.hpp>
#include <tightdb/column_string_enum.hpp>
#include <tightdb/column_binary.hpp>
#include <tightdb/column_basic.hpp>
#include <tightdb/utf8.hpp>
#include <tightdb/query_conditions.hpp>
#include <tightdb/array_basic.hpp>
<<<<<<< HEAD
=======
#include <tightdb/array_string.hpp>
>>>>>>> 6461c312

namespace tightdb {

// Number of matches to find in best condition loop before breaking out to probe other conditions. Too low value gives too many
// constant time overheads everywhere in the query engine. Too high value makes it adapt less rapidly to changes in match
// frequencies.
const size_t findlocals = 64;

// Average match distance in linear searches where further increase in distance no longer increases query speed (because time
// spent on handling each match becomes insignificant compared to time spent on the search).
const size_t bestdist = 512;

// Minimum number of matches required in a certain condition before it can be used to compute statistics. Too high value can spent
// too much time in a bad node (with high match frequency). Too low value gives inaccurate statistics.
const size_t probe_matches = 4;

const size_t bitwidth_time_unit = 64;

typedef bool (*CallbackDummy)(int64_t);

template<class T> struct ColumnTypeTraits;

template<> struct ColumnTypeTraits<int64_t> {
    const static ColumnType ct_id = col_type_Int;
    const static ColumnType ct_id_real = col_type_Int;
    typedef Column column_type;
    typedef Array array_type;
    typedef int64_t sum_type;
    static const DataType id = type_Int;
};
template<> struct ColumnTypeTraits<bool> {
    const static ColumnType ct_id = col_type_Bool;
    const static ColumnType ct_id_real = col_type_Bool;
    typedef Column column_type;
    typedef Array array_type;
    typedef int64_t sum_type;
    static const DataType id = type_Bool;
};
template<> struct ColumnTypeTraits<float> {
    const static ColumnType ct_id = col_type_Float;
    const static ColumnType ct_id_real = col_type_Float;
    typedef ColumnFloat column_type;
    typedef ArrayFloat array_type;
    typedef double sum_type;
    static const DataType id = type_Float;
};
template<> struct ColumnTypeTraits<double> {
    const static ColumnType ct_id = col_type_Double;
    const static ColumnType ct_id_real = col_type_Double;
    typedef ColumnDouble column_type;
    typedef ArrayDouble array_type;
    typedef double sum_type;
    static const DataType id = type_Double;
};
<<<<<<< HEAD
template<> struct ColumnTypeTraits<DateTime> {
=======
template<> struct ColumnTypeTraits<Date> {
    const static ColumnType ct_id = col_type_Date;
    const static ColumnType ct_id_real = col_type_Int;
>>>>>>> 6461c312
    typedef Column column_type;
    typedef Array array_type;
    typedef int64_t sum_type;
    static const DataType id = type_Int;
};

template<> struct ColumnTypeTraits<StringData> {
    typedef Column column_type;
    typedef Array array_type;
    typedef int64_t sum_type;
    static const DataType id = type_String;
};

// Only purpose is to return 'double' if and only if source column (T) is float and you're doing a sum (A)
template<class T, Action A> struct ColumnTypeTraitsSum {
    typedef T sum_type;
};

template<> struct ColumnTypeTraitsSum<float, act_Sum> {
    typedef double sum_type;
};


struct SequentialGetterBase {
    virtual ~SequentialGetterBase() TIGHTDB_NOEXCEPT {}
};

template<class T>class SequentialGetter : public SequentialGetterBase {
public:
    typedef typename ColumnTypeTraits<T>::column_type ColType;
    typedef typename ColumnTypeTraits<T>::array_type ArrayType;

    SequentialGetter(): m_array((Array::no_prealloc_tag())) {}

    SequentialGetter(const Table& table, size_t column_ndx): m_array((Array::no_prealloc_tag()))
    {
        if (column_ndx != not_found)
            m_column = static_cast<const ColType*>(&table.get_column_base(column_ndx));
        m_leaf_end = 0;
    }

    SequentialGetter(const ColType* column): m_array((Array::no_prealloc_tag()))
    {
        init(column);
    }

    ~SequentialGetter() TIGHTDB_NOEXCEPT TIGHTDB_OVERRIDE {}

    void init(const ColType* column)
    {
        m_column = column;
        m_leaf_end = 0;
    }

    TIGHTDB_FORCEINLINE bool cache_next(size_t index)
    {
        // Return wether or not leaf array has changed (could be useful to know for caller)
        if (index >= m_leaf_end || index < m_leaf_start) {
            // GetBlock() does following: If m_column contains only a leaf, then just return pointer to that leaf and
            // leave m_array untouched. Else call init_from_header() on m_array (more time consuming) and return pointer to m_array.
            m_array_ptr = static_cast<const ArrayType*>(m_column->GetBlock(index, m_array, m_leaf_start, true));
            const size_t leaf_size = m_array_ptr->size();
            m_leaf_end = m_leaf_start + leaf_size;
            return true;
        }
        return false;
    }

    TIGHTDB_FORCEINLINE T get_next(size_t index)
    {
        cache_next(index);
        T av = m_array_ptr->get(index - m_leaf_start);
        return av;
    }

    size_t local_end(size_t global_end)
    {
        if (global_end > m_leaf_end)
            return m_leaf_end - m_leaf_start;
        else
            return global_end - m_leaf_start;
    }

    size_t m_leaf_start;
    size_t m_leaf_end;
    const ColType* m_column;

    // See reason for having both a pointer and instance above
    const ArrayType* m_array_ptr;
private:
    // Never access through m_array because it's uninitialized if column is just a leaf
    ArrayType m_array;
};


class ParentNode {
public:
    ParentNode(): m_is_integer_node(false), m_table(0) {}

    void gather_children(std::vector<ParentNode*>& v)
    {
        m_children.clear();
        ParentNode* p = this;
        size_t i = v.size();
        v.push_back(this);
        p = p->child_criteria();

        if (p)
            p->gather_children(v);

        m_children = v;
        m_children.erase(m_children.begin() + i);
        m_children.insert(m_children.begin(), this);

        m_conds = m_children.size();
    }

    struct score_compare {
        bool operator ()(const ParentNode* a, const ParentNode* b) const { return a->cost() < b->cost(); }
    };

    double cost() const
    {
        return 8 * bitwidth_time_unit / m_dD + m_dT; // dt = 1/64 to 1. Match dist is 8 times more important than bitwidth
    }

    size_t find_first(size_t start, size_t end)
    {
        size_t m = 0;
        size_t next_cond = 0;
        size_t first_cond = 0;

        while (start < end) {
            m = m_children[next_cond]->find_first_local(start, end);

            next_cond++;
            if (next_cond == m_conds)
                next_cond = 0;

            if (m == start) {
                if (next_cond == first_cond)
                    return m;
            }
            else {
                first_cond = next_cond;
                start = m;
            }
        }
        return end;
    }


    virtual ~ParentNode() TIGHTDB_NOEXCEPT {}

    virtual void init(const Table& table)
    {
        m_table = &table;
        if (m_child)
            m_child->init(table);
    }

    virtual bool is_initialized() const
    {
        return m_table != NULL;
    }

    virtual size_t find_first_local(size_t start, size_t end) = 0;

    virtual ParentNode* child_criteria()
    {
        return m_child;
    }

    // Only purpose is to make all IntegerNode classes have this function (overloaded only in IntegerNode)
    virtual size_t aggregate_call_specialized(Action /*TAction*/, DataType /*TResult*/,
                                              QueryStateBase* /*st*/,
                                              size_t /*start*/, size_t /*end*/, size_t /*local_limit*/,
                                              SequentialGetterBase* /*source_column*/, size_t* /*matchcount*/)
    {
        TIGHTDB_ASSERT(false);
        return 0;
    }

    template<Action TAction, class TResult, class TSourceColumn>
    size_t aggregate_local_selector(ParentNode* node, QueryState<TResult>* st, size_t start, size_t end, size_t local_limit,
                                    SequentialGetter<TSourceColumn>* source_column, size_t* matchcount)
    {
        size_t r;

        if (node->m_is_integer_node)
            // call method in IntegerNode
            r = node->aggregate_call_specialized(TAction, ColumnTypeTraits<TSourceColumn>::id,(QueryStateBase*)st,
                                                 start, end, local_limit, source_column, matchcount);
        else
             // call method in ParentNode
            r = aggregate_local<TAction, TResult, TSourceColumn>(st, start, end, local_limit, source_column, matchcount);
        return r;
    }


    template<Action TAction, class TResult, class TSourceColumn>
    TResult aggregate(QueryState<TResult>* st, size_t start, size_t end, size_t agg_col, size_t* matchcount)
    {
        if (end == not_found)
            end = m_table->size();

        SequentialGetter<TSourceColumn>* source_column = NULL;

        if (agg_col != not_found)
            source_column = new SequentialGetter<TSourceColumn>(*m_table, agg_col);

        size_t td;

        while (start < end) {
            size_t best = std::distance(m_children.begin(), std::min_element(m_children.begin(), m_children.end(), score_compare()));

            // Find a large amount of local matches in best condition
            td = m_children[best]->m_dT == 0.0 ? end : (start + 1000 > end ? end : start + 1000);

            start = aggregate_local_selector<TAction, TResult, TSourceColumn>(m_children[best], st, start, td, findlocals, source_column, matchcount);

            // Make remaining conditions compute their m_dD (statistics)
            for (size_t c = 0; c < m_children.size() && start < end; c++) {
                if (c == best)
                    continue;

                // Skip test if there is no way its cost can ever be better than best node's
                double cost = m_children[c]->cost();
                if (m_children[c]->m_dT < cost) {

                    // Limit to bestdist in order not to skip too large parts of index nodes
                    size_t maxD = m_children[c]->m_dT == 0.0 ? end - start : bestdist;
                    td = m_children[c]->m_dT == 0.0 ? end : (start + maxD > end ? end : start + maxD);
                    start = aggregate_local_selector<TAction, TResult, TSourceColumn>(m_children[c], st, start, td, probe_matches, source_column, matchcount);
                }
            }
        }

        if (matchcount)
            *matchcount = st->m_match_count;
        delete source_column;

        return st->m_state;

    }

    template<Action TAction, class TResult, class TSourceColumn>
    size_t aggregate_local(QueryStateBase* st, size_t start, size_t end, size_t local_limit,
                           SequentialGetterBase* source_column, size_t* matchcount)
    {
        // aggregate called on non-integer column type. Speed of this function is not as critical as speed of the
        // integer version, because find_first_local() is relatively slower here (because it's non-integers).
        //
        // Todo: Two speedups are possible. Simple: Initially test if there are no sub criterias and run find_first_local()
        // in a tight loop if so (instead of testing if there are sub criterias after each match). Harder: Specialize
        // data type array to make array call match() directly on each match, like for integers.

        static_cast<void>(matchcount);
        size_t local_matches = 0;

        size_t r = start - 1;
        for (;;) {
            if (local_matches == local_limit) {
                m_dD = double(r - start) / (local_matches + 1.1);
                return r + 1;
            }

            // Find first match in this condition node
            r = find_first_local(r + 1, end);
            if (r == end) {
                m_dD = double(r - start) / (local_matches + 1.1);
                return end;
            }

            local_matches++;

            // Find first match in remaining condition nodes
            size_t m = r;

            for (size_t c = 1; c < m_conds; c++) {
                m = m_children[c]->find_first_local(r, r + 1);
                if (m != r) {
                    break;
                }
            }

            TIGHTDB_STATIC_ASSERT( !(TAction == act_Sum && (SameType<TSourceColumn, float>::value && !SameType<TResult, double>::value)), "");

            // If index of first match in this node equals index of first match in all remaining nodes, we have a final match
            if (m == r) {
                TSourceColumn av = (TSourceColumn)0;
                if (static_cast<QueryState<TResult>*>(st)->template uses_val<TAction>() && source_column != NULL) {
                    TIGHTDB_ASSERT(dynamic_cast<SequentialGetter<TSourceColumn>*>(source_column) != NULL);
                    av = static_cast<SequentialGetter<TSourceColumn>*>(source_column)->get_next(r);
                }
                TIGHTDB_ASSERT(dynamic_cast<QueryState<TResult>*>(st) != NULL);
                bool cont = static_cast<QueryState<TResult>*>(st)->template match<TAction, 0>(r, 0, TResult(av), CallbackDummy());
                if(!cont)
                    return static_cast<size_t>(-1);
             }
        }
    }


    virtual std::string Verify()
    {
        if (error_code != "")
            return error_code;
        if (m_child == 0)
            return "";
        else
            return m_child->Verify();
    }

    ParentNode* m_child;
    std::vector<ParentNode*>m_children;

    size_t m_condition_column_idx; // Column of search criteria
    bool m_is_integer_node; // true for IntegerNode, false for any other

    size_t m_conds;
    double m_dD; // Average row distance between each local match at current position
    double m_dT; // Time overhead of testing index i + 1 if we have just tested index i. > 1 for linear scans, 0 for index/tableview

    size_t m_probes;
    size_t m_matches;


protected:
    const Table* m_table;
    std::string error_code;

    const ColumnBase& get_column_base(const Table& table, std::size_t ndx)
    {
        return table.get_column_base(ndx);
    }

    ColumnType get_real_column_type(const Table& table, std::size_t ndx)
    {
        return table.get_real_column_type(ndx);
    }
};


class ArrayNode: public ParentNode {
public:
    ArrayNode(const Array& arr) : m_arr(arr), m_max(0), m_next(0), m_size(arr.size()) {m_child = 0; m_dT = 0.0;}
    ~ArrayNode() TIGHTDB_NOEXCEPT TIGHTDB_OVERRIDE {}

    void init(const Table& table)
    {
        m_table = &table;

        m_dD =  m_table->size() / (m_arr.size() + 1.0);
        m_probes = 0;
        m_matches = 0;

        m_next = 0;
        if (m_size > 0)
            m_max = to_size_t(m_arr.get(m_size-1));
        if (m_child) m_child->init(table);
    }

    size_t find_first_local(size_t start, size_t end)
    {
        size_t r = m_arr.FindGTE(start, m_next);
        if (r == not_found)
            return end;

        m_next = r;
        return to_size_t(m_arr.get(r));
    }

protected:
    const Array& m_arr;
    size_t m_max;
    size_t m_next;
    size_t m_size;
};


class SubtableNode: public ParentNode {
public:
    SubtableNode(size_t column): m_column(column) {m_child = 0; m_child2 = 0; m_dT = 100.0;}
    SubtableNode() {};
    ~SubtableNode() TIGHTDB_NOEXCEPT TIGHTDB_OVERRIDE {}
    void init(const Table& table)
    {
        m_dD = 10.0;
        m_probes = 0;
        m_matches = 0;

        m_table = &table;

        if (m_child) {
            m_child->init(table);
            std::vector<ParentNode*> v;
            m_child->gather_children(v);
        }

        if (m_child2)
            m_child2->init(table);
    }

    size_t find_first_local(size_t start, size_t end)
    {
        TIGHTDB_ASSERT(m_table);
        TIGHTDB_ASSERT(m_child);

        for (size_t s = start; s < end; ++s) {
            const TableRef subtable = ((Table*)m_table)->get_subtable(m_column, s);

            m_child->init(*subtable);
            const size_t subsize = subtable->size();
            const size_t sub = m_child->find_first(0, subsize);

            if (sub != subsize)
                return s;
        }
        return end;
    }

    ParentNode* child_criteria()
    {
        return m_child2;
    }

    ParentNode* m_child2;
    size_t m_column;
};

// IntegerNode is for conditions for types stored as integers in a tightdb::Array (int, date, bool)
template <class TConditionValue, class TConditionFunction> class IntegerNode: public ParentNode {
public:
    typedef typename ColumnTypeTraits<TConditionValue>::column_type ColType;

    // NOTE: Be careful to call Array(no_prealloc_tag) constructors on m_array in the initializer list, otherwise
    // their default constructors are called which are slow
    IntegerNode(TConditionValue v, size_t column) : m_value(v), m_array(Array::no_prealloc_tag())
    {
        m_is_integer_node = true;
        m_condition_column_idx = column;
        m_child = 0;
        m_conds = 0;
        m_dT = 1.0 / 4.0;
        m_probes = 0;
        m_matches = 0;
    }
    ~IntegerNode() TIGHTDB_NOEXCEPT TIGHTDB_OVERRIDE {}

    // Only purpose of this function is to let you quickly create a IntegerNode object and call aggregate_local() on it to aggregate
    // on a single stand-alone column, with 1 or 0 search criterias, without involving any tables, etc. Todo, could
    // be merged with Init somehow to simplify
    void QuickInit(Column *column, int64_t value)
    {
        m_condition_column = column;
        m_leaf_end = 0;
        m_value = value;
        m_conds = 0;
    }

    void init(const Table& table)
    {
        m_dD = 100.0;
        m_condition_column = static_cast<const ColType*>(&get_column_base(table, m_condition_column_idx));
        m_table = &table;
        m_leaf_end = 0;
        if (m_child)
            m_child->init(table);
    }

    // This function is called from Array::find() for each search result if TAction == act_CallbackIdx
    // in the IntegerNode::aggregate_local() call. Used if aggregate source column is different from search criteria column
    template <Action TAction, class TSourceColumn> bool match_callback(int64_t v)
    {
        size_t i = to_size_t(v);
        m_last_local_match = i;
        m_local_matches++;

        typedef typename ColumnTypeTraitsSum<TSourceColumn, TAction>::sum_type QueryStateType;
        QueryState<QueryStateType>* state = static_cast<QueryState<QueryStateType>*>(m_state);
        SequentialGetter<TSourceColumn>* source_column = static_cast<SequentialGetter<TSourceColumn>*>(m_source_column);

        // Test remaining sub conditions of this node. m_children[0] is the node that called match_callback(), so skip it
        for (size_t c = 1; c < m_conds; c++) {
            m_children[c]->m_probes++;
            size_t m = m_children[c]->find_first_local(i, i + 1);
            if (m != i)
                return true; //(m_local_matches != m_local_limit);
        }

        bool b;
        if (state->template uses_val<TAction>())    { // Compiler cannot see that Column::Get has no side effect and result is discarded
            TSourceColumn av = source_column->get_next(i);
            b = state->template match<TAction, false>(i, 0, av, CallbackDummy());
        }
        else {
            b = state->template match<TAction, false>(i, 0, TSourceColumn(0), CallbackDummy());
        }

        return b;
    }

    size_t aggregate_call_specialized(Action TAction, DataType col_id, QueryStateBase* st,
                                      size_t start, size_t end, size_t local_limit,
                                      SequentialGetterBase* source_column, size_t* matchcount)
    {
        size_t ret;

        if (TAction == act_ReturnFirst)
            ret = aggregate_local<act_ReturnFirst, int64_t, void>(st, start, end, local_limit, source_column, matchcount);

        else if (TAction == act_Count)
            ret = aggregate_local<act_Count, int64_t, void>(st, start, end, local_limit, source_column, matchcount);

        else if (TAction == act_Sum && col_id == type_Int)
            ret = aggregate_local<act_Sum, int64_t, void>(st, start, end, local_limit, source_column, matchcount);
        else if (TAction == act_Sum && col_id == type_Float)
            ret = aggregate_local<act_Sum, float, void>(st, start, end, local_limit, source_column, matchcount);
        else if (TAction == act_Sum && col_id == type_Double)
            ret = aggregate_local<act_Sum, double, void>(st, start, end, local_limit, source_column, matchcount);

        else if (TAction == act_Max && col_id == type_Int)
            ret = aggregate_local<act_Max, int64_t, void>(st, start, end, local_limit, source_column, matchcount);
        else if (TAction == act_Max && col_id == type_Float)
            ret = aggregate_local<act_Max, float, void>(st, start, end, local_limit, source_column, matchcount);
        else if (TAction == act_Max && col_id == type_Double)
            ret = aggregate_local<act_Max, double, void>(st, start, end, local_limit, source_column, matchcount);

        else if (TAction == act_Min && col_id == type_Int)
            ret = aggregate_local<act_Min, int64_t, void>(st, start, end, local_limit, source_column, matchcount);
        else if (TAction == act_Min && col_id == type_Float)
            ret = aggregate_local<act_Min, float, void>(st, start, end, local_limit, source_column, matchcount);
        else if (TAction == act_Min && col_id == type_Double)
            ret = aggregate_local<act_Min, double, void>(st, start, end, local_limit, source_column, matchcount);

        else if (TAction == act_FindAll)
            ret = aggregate_local<act_FindAll, int64_t, void>(st, start, end, local_limit, source_column, matchcount);

        else if (TAction == act_CallbackIdx)
            ret = aggregate_local<act_CallbackIdx, int64_t, void>(st, start, end, local_limit, source_column, matchcount);

        else {
            TIGHTDB_ASSERT(false);
            return 0;
        }
        return ret;
    }


    // source_column: column number in m_table which must act as source for aggreate TAction
    template <Action TAction, class TSourceColumn, class unused>
    size_t aggregate_local(QueryStateBase* st, size_t start, size_t end, size_t local_limit,
                           SequentialGetterBase* source_column, size_t* matchcount)
    {
        typedef typename ColumnTypeTraitsSum<TSourceColumn, TAction>::sum_type QueryStateType;
        TIGHTDB_ASSERT(source_column == NULL || dynamic_cast<SequentialGetter<TSourceColumn>*>(source_column) != NULL);
        TIGHTDB_ASSERT(dynamic_cast<QueryState<QueryStateType>*>(st) != NULL);

        TConditionFunction f;
        int c = f.condition();
        m_local_matches = 0;
        m_local_limit = local_limit;
        m_last_local_match = start - 1;
        m_state = st;

        for (size_t s = start; s < end; ) {
            // Cache internal leafs
            if (s >= m_leaf_end) {
                m_condition_column->GetBlock(s, m_array, m_leaf_start);
                m_leaf_end = m_leaf_start + m_array.size();
                size_t w = m_array.get_width();
                m_dT = (w == 0 ? 1.0 / TIGHTDB_MAX_LIST_SIZE : w / float(bitwidth_time_unit));
            }

            size_t end2;
            if (end > m_leaf_end)
                end2 = m_leaf_end - m_leaf_start;
            else
                end2 = end - m_leaf_start;

            if (m_conds <= 1 && (source_column == NULL ||
                (SameType<TSourceColumn, int64_t>::value
                 && static_cast<SequentialGetter<int64_t>*>(source_column)->m_column == m_condition_column))) {
                bool cont = m_array.find(c, TAction, m_value, s - m_leaf_start, end2, m_leaf_start, (QueryState<int64_t>*)st);
                if(!cont)
                    return static_cast<size_t>(-1);
            }
            else {
                QueryState<int64_t> jumpstate; // todo optimize by moving outside for loop
                m_source_column = source_column;
                bool cont = m_array.find<TConditionFunction, act_CallbackIdx>(m_value, s - m_leaf_start, end2, m_leaf_start, &jumpstate,
                             std::bind1st(std::mem_fun(&IntegerNode::template match_callback<TAction, TSourceColumn>), this));
                if(!cont)
                    return static_cast<size_t>(-1);
            }

            if (m_local_matches == m_local_limit)
                break;

            s = end2 + m_leaf_start;
        }



        if (matchcount)
            *matchcount = int64_t(static_cast< QueryState<QueryStateType>* >(st)->m_match_count);

        if (m_local_matches == m_local_limit) {
            m_dD = (m_last_local_match + 1 - start) / (m_local_matches + 1.0);
            return m_last_local_match + 1;
        }
        else {
            m_dD = (end - start) / (m_local_matches + 1.0);
            return end;
        }
    }

    size_t find_first_local(size_t start, size_t end)
    {
        TConditionFunction condition;
        TIGHTDB_ASSERT(m_table);

        while (start < end) {

            // Cache internal leafs
            if (start >= m_leaf_end) {
                m_condition_column->GetBlock(start, m_array, m_leaf_start);
                m_leaf_end = m_leaf_start + m_array.size();
            }

            // Do search directly on cached leaf array
            if (start + 1 == end) {
                if (condition(m_array.get(start - m_leaf_start), m_value))
                    return start;
                else
                    return end;
            }

            size_t end2;
            if (end > m_leaf_end)
                end2 = m_leaf_end - m_leaf_start;
            else
                end2 = end - m_leaf_start;

            size_t s = m_array.find_first<TConditionFunction>(m_value, start - m_leaf_start, end2);

            if (s == not_found) {
                start = m_leaf_end;
                continue;
            }
            else
                return s + m_leaf_start;
        }

        return end;
    }

    TConditionValue m_value;

protected:

    size_t m_last_local_match;
    const ColType* m_condition_column;                // Column on which search criteria is applied
    Array m_array;
    size_t m_leaf_start;
    size_t m_leaf_end;
    size_t m_local_end;

    size_t m_local_matches;
    size_t m_local_limit;

    QueryStateBase* m_state;
    SequentialGetterBase* m_source_column; // Column of values used in aggregate (act_FindAll, act_ReturnFirst, act_Sum, etc)
};


template <class TConditionFunction> class StringNode: public ParentNode {
public:
    template <Action TAction>
    int64_t find_all(Array*, size_t, size_t, size_t, size_t)
    {
        TIGHTDB_ASSERT(false);
        return 0;
    }

    StringNode(StringData v, size_t column)
    {
        m_condition_column_idx = column;
        m_child = 0;
        m_dT = 10.0;
        m_leaf = NULL;

        // FIXME: Store these in std::string instead.
        // FIXME: Why are these sizes 6 times the required size?
        char* data = new char[6 * v.size()]; // FIXME: Arithmetic is prone to overflow
        std::copy(v.data(), v.data()+v.size(), data);
        m_value = StringData(data, v.size());
        char* upper = new char[6 * v.size()];
        char* lower = new char[6 * v.size()];

        bool b1 = case_map(v, lower, false);
        bool b2 = case_map(v, upper, true);
        if (!b1 || !b2)
            error_code = "Malformed UTF-8: " + std::string(v);

        m_ucase = upper;
        m_lcase = lower;
    }

    ~StringNode() TIGHTDB_NOEXCEPT TIGHTDB_OVERRIDE
    {
        delete[] m_value.data();
        delete[] m_ucase;
        delete[] m_lcase;

        clear_leaf_state();
    }

    void init(const Table& table)
    {
        clear_leaf_state();

        m_dD = 100.0;
        m_probes = 0;
        m_matches = 0;
        m_end_s = 0;
        m_table = &table;
        m_condition_column = &get_column_base(table, m_condition_column_idx);
        m_column_type = get_real_column_type(table, m_condition_column_idx);

        if (m_child)
            m_child->init(table);
    }

    void clear_leaf_state()
    {
        if (!m_leaf)
            return;

        switch (m_leaf_type) {
            case AdaptiveStringColumn::leaf_type_Small:
                delete static_cast<ArrayString*>(m_leaf);
                goto delete_done;
            case AdaptiveStringColumn::leaf_type_Medium:
                delete static_cast<ArrayStringLong*>(m_leaf);
                goto delete_done;
            case AdaptiveStringColumn::leaf_type_Big:
                delete static_cast<ArrayBigBlobs*>(m_leaf);
                goto delete_done;
        }
        TIGHTDB_ASSERT(false);

      delete_done:
        m_leaf = 0;
    }

    size_t find_first_local(size_t start, size_t end)
    {
        TConditionFunction cond;

        for (size_t s = start; s < end; ++s) {
            StringData t;

            if (m_column_type == col_type_StringEnum) {
                // enum
                t = static_cast<const ColumnStringEnum*>(m_condition_column)->get(s);
            }
            else {
                // short or long
                const AdaptiveStringColumn* asc = static_cast<const AdaptiveStringColumn*>(m_condition_column);
                if (s >= m_end_s) {
                    // we exceeded current leaf's range
                    clear_leaf_state();

                    m_leaf_type = asc->GetBlock(s, &m_leaf, m_leaf_start);
                    if (m_leaf_type == AdaptiveStringColumn::leaf_type_Small)
                        m_end_s = m_leaf_start + static_cast<ArrayString*>(m_leaf)->size();
                    else if (m_leaf_type ==  AdaptiveStringColumn::leaf_type_Medium)
                        m_end_s = m_leaf_start + static_cast<ArrayStringLong*>(m_leaf)->size();
                    else
                        m_end_s = m_leaf_start + static_cast<ArrayBigBlobs*>(m_leaf)->size();
                }

                if (m_leaf_type == AdaptiveStringColumn::leaf_type_Small)
                    t = static_cast<ArrayString*>(m_leaf)->get(s - m_leaf_start);
                else if (m_leaf_type ==  AdaptiveStringColumn::leaf_type_Medium)
                    t = static_cast<ArrayStringLong*>(m_leaf)->get(s - m_leaf_start);
                else
                    t = static_cast<ArrayBigBlobs*>(m_leaf)->get_string(s - m_leaf_start);
            }
            if (cond(m_value, m_ucase, m_lcase, t))
                return s;
        }
        return end;
    }

private:
    StringData m_value;
    const char* m_lcase;
    const char* m_ucase;

protected:
    const ColumnBase* m_condition_column;
    ColumnType m_column_type;

    ArrayParent *m_leaf;

    AdaptiveStringColumn::LeafType m_leaf_type;
    size_t m_end_s;
//    size_t m_first_s;
    size_t m_leaf_start;
};


// Can be used for simple types (currently float and double)
template <class TConditionValue, class TConditionFunction> class BasicNode: public ParentNode {
public:
    typedef typename ColumnTypeTraits<TConditionValue>::column_type ColType;

    BasicNode(TConditionValue v, size_t column_ndx) : m_value(v)
    {
        m_condition_column_idx = column_ndx;
        m_child = 0;
        m_dT = 1.0;
    }
    ~BasicNode() TIGHTDB_NOEXCEPT TIGHTDB_OVERRIDE {}

    // Only purpose of this function is to let you quickly create a IntegerNode object and call aggregate_local() on it to aggregate
    // on a single stand-alone column, with 1 or 0 search criterias, without involving any tables, etc. Todo, could
    // be merged with Init somehow to simplify
    void QuickInit(BasicColumn<TConditionValue> *column, TConditionValue value)
    {
        m_condition_column.m_column = (ColType*)column;
        m_condition_column.m_leaf_end = 0;
        m_value = value;
        m_conds = 0;
    }

    void init(const Table& table)
    {
        m_dD = 100.0;
        m_table = &table;
        m_condition_column.m_column = static_cast<const ColType*>(&get_column_base(table, m_condition_column_idx));
        m_condition_column.m_leaf_end = 0;

        if (m_child)
            m_child->init(table);
    }

    size_t find_first_local(size_t start, size_t end)
    {
        TConditionFunction cond;

        for (size_t s = start; s < end; ++s) {
            TConditionValue v = m_condition_column.get_next(s);
            if (cond(v, m_value))
                return s;
        }
        return end;
    }

protected:
    TConditionValue m_value;
    SequentialGetter<TConditionValue> m_condition_column;
};


template <class TConditionFunction> class BinaryNode: public ParentNode {
public:
    template <Action TAction> int64_t find_all(Array* /*res*/, size_t /*start*/, size_t /*end*/, size_t /*limit*/, size_t /*source_column*/) {TIGHTDB_ASSERT(false); return 0;}

    BinaryNode(BinaryData v, size_t column)
    {
        m_dT = 100.0;
        m_condition_column_idx = column;
        m_child = 0;

        // FIXME: Store this in std::string instead.
        char* data = new char[v.size()];
        std::copy(v.data(), v.data()+v.size(), data);
        m_value = BinaryData(data, v.size());
    }

    ~BinaryNode() TIGHTDB_NOEXCEPT TIGHTDB_OVERRIDE
    {
        delete[] m_value.data();
    }

    void init(const Table& table)
    {
        m_dD = 100.0;
        m_table = &table;
        m_condition_column = static_cast<const ColumnBinary*>(&get_column_base(table, m_condition_column_idx));
        m_column_type = get_real_column_type(table, m_condition_column_idx);

        if (m_child)
            m_child->init(table);
    }

    size_t find_first_local(size_t start, size_t end)
    {
        TConditionFunction condition;
        for (size_t s = start; s < end; ++s) {
            BinaryData value = m_condition_column->get(s);
            if (condition(m_value, value))
                return s;
        }
        return end;
    }

protected:
private:
    BinaryData m_value;
protected:
    const ColumnBinary* m_condition_column;
    ColumnType m_column_type;
};


template<> class StringNode<Equal>: public ParentNode {
public:
    template <Action TAction>
    int64_t find_all(Array*, size_t, size_t, size_t, size_t)
    {
        TIGHTDB_ASSERT(false);
        return 0;
    }

    StringNode(StringData v, size_t column): m_key_ndx(size_t(-1))
    {
        m_condition_column_idx = column;
        m_child = 0;
        // FIXME: Store this in std::string instead.
        // FIXME: Why are the sizes 6 times the required size?
        char* data = new char[6 * v.size()]; // FIXME: Arithmetic is prone to overflow
        std::copy(v.data(), v.data()+v.size(), data);
        m_value = StringData(data, v.size());
        m_leaf = NULL;
        m_index_getter = 0;
        m_index_matches = 0;
        m_index_matches_destroy = false;
    }
    ~StringNode() TIGHTDB_NOEXCEPT TIGHTDB_OVERRIDE
    {
        deallocate();
        delete[] m_value.data();
        clear_leaf_state();
        m_index.destroy();
    }

    void clear_leaf_state()
    {
        if (!m_leaf)
            return;

        switch (m_leaf_type) {
            case AdaptiveStringColumn::leaf_type_Small:
                delete static_cast<ArrayString*>(m_leaf);
                goto delete_done;
            case AdaptiveStringColumn::leaf_type_Medium:
                delete static_cast<ArrayStringLong*>(m_leaf);
                goto delete_done;
            case AdaptiveStringColumn::leaf_type_Big:
                delete static_cast<ArrayBigBlobs*>(m_leaf);
                goto delete_done;
        }
        TIGHTDB_ASSERT(false);

      delete_done:
        m_leaf = 0;
    }

    void deallocate() TIGHTDB_NOEXCEPT
    {
        // Must be called after each query execution too free temporary resources used by the execution. Run in
        // destructor, but also in Init because a user could define a query once and execute it multiple times.
        clear_leaf_state();

        if (m_index_matches_destroy)
            m_index_matches->destroy();

        m_index_matches_destroy = false;

        delete m_index_matches;
        m_index_matches = NULL;

        delete m_index_getter;
        m_index_getter = NULL;
    }

    void init(const Table& table)
    {
        deallocate();
        m_dD = 10.0;
        m_leaf_end = 0;
        m_table = &table;
        m_condition_column = &get_column_base(table, m_condition_column_idx);
        m_column_type = get_real_column_type(table, m_condition_column_idx);

        if (m_column_type == col_type_StringEnum) {
            m_dT = 1.0;
            m_key_ndx = ((const ColumnStringEnum*)m_condition_column)->GetKeyNdx(m_value);
        }
        else if (m_condition_column->has_index()) {
            m_dT = 0.0;
        }
        else {
            m_dT = 10.0;
        }

        if (m_condition_column->has_index()) {
            m_index.clear();

            FindRes fr;
            size_t index_ref;

            if (m_column_type == col_type_StringEnum) {
                fr = static_cast<const ColumnStringEnum*>(m_condition_column)->find_all_indexref(m_value, index_ref);
            }
            else {
                fr = static_cast<const AdaptiveStringColumn*>(m_condition_column)->find_all_indexref(m_value, index_ref);
            }

            m_index_matches_destroy = false;
            if (fr == FindRes_single) {
                m_index_matches = new Column();
                m_index_matches->add(index_ref);
                m_index_matches_destroy = true;        // we own m_index_matches, so we must destroy it
            }
            else if (fr == FindRes_column) {
                // todo: Apparently we can't use m_index.get_alloc() because it uses default allocator which simply makes
                // translate(x) = x. Shouldn't it inherit owner column's allocator?!
                if (m_column_type == col_type_StringEnum) {
                    m_index_matches = new Column(index_ref, 0, 0, static_cast<const ColumnStringEnum*>(m_condition_column)->get_alloc());
                }
                else {
                    m_index_matches = new Column(index_ref, 0, 0, static_cast<const AdaptiveStringColumn*>(m_condition_column)->get_alloc());
                }
            }
            else if (fr == FindRes_not_found) {
                m_index_matches = new Column;
                m_index_matches_destroy = true;        // we own m_index_matches, so we must destroy it
            }

            last_indexed = 0;

            m_index_getter = new SequentialGetter<int64_t>(m_index_matches);
            m_index_size = m_index_getter->m_column->size();

        }
        else if (m_column_type != col_type_String) {
            m_cse.m_column = static_cast<const ColumnStringEnum*>(m_condition_column);
            m_cse.m_leaf_end = 0;
            m_cse.m_leaf_start = 0;
        }

        if (m_child)
            m_child->init(table);
    }

    size_t find_first_local(size_t start, size_t end)
    {
        TIGHTDB_ASSERT(m_table);

        for (size_t s = start; s < end; ++s) {
            if (m_condition_column->has_index()) {

                // Indexed string column
                size_t f = not_found;

                while (f == not_found && last_indexed < m_index_size) {
                    m_index_getter->cache_next(last_indexed);
                    f = m_index_getter->m_array_ptr->FindGTE(s, last_indexed - m_index_getter->m_leaf_start);

                    if (f == not_found) {
                        last_indexed = m_index_getter->m_leaf_end;
                    }
                    else {
                        s = to_size_t(m_index_getter->m_array_ptr->get(f));
                        if (s > end)
                            return end;
                        else {
                            last_indexed = f + m_index_getter->m_leaf_start;
                            return s;
                        }
                    }
                }
                return end;
            }
            else {
                if (m_column_type != col_type_String) {

                    // Enum string column
                    if (m_key_ndx == not_found)
                        s = end; // not in key set
                    else {
                        m_cse.cache_next(s);
                        s = m_cse.m_array_ptr->find_first(m_key_ndx, s - m_cse.m_leaf_start, m_cse.local_end(end));
                        if (s == not_found)
                            s = m_cse.m_leaf_end - 1;
                        else
                            return s + m_cse.m_leaf_start;
                    }
                }
                else {

                    // Normal string column, with long or short leaf
                    AdaptiveStringColumn* asc = (AdaptiveStringColumn*)m_condition_column;
                    if (s >= m_leaf_end) {
                        clear_leaf_state();
                        m_leaf_type = asc->GetBlock(s, &m_leaf, m_leaf_start);
                        if (m_leaf_type == AdaptiveStringColumn::leaf_type_Small)
                            m_leaf_end = m_leaf_start + static_cast<ArrayString*>(m_leaf)->size();
                        else if (m_leaf_type ==  AdaptiveStringColumn::leaf_type_Medium)
                            m_leaf_end = m_leaf_start + static_cast<ArrayStringLong*>(m_leaf)->size();
                        else
                            m_leaf_end = m_leaf_start + static_cast<ArrayBigBlobs*>(m_leaf)->size();
                    }
                    size_t end2 = (end > m_leaf_end ? m_leaf_end - m_leaf_start : end - m_leaf_start);

                    if (m_leaf_type == AdaptiveStringColumn::leaf_type_Small)
                        s = static_cast<ArrayString*>(m_leaf)->find_first(m_value, s - m_leaf_start, end2);
                    else if (m_leaf_type ==  AdaptiveStringColumn::leaf_type_Medium)
                        s = static_cast<ArrayStringLong*>(m_leaf)->find_first(m_value, s - m_leaf_start, end2);
                    else
                        s = static_cast<ArrayBigBlobs*>(m_leaf)->find_first(str_to_bin(m_value), true, s - m_leaf_start, end2);

                    if (s == not_found)
                        s = m_leaf_end - 1;
                    else
                        return s + m_leaf_start;
                }
            }
        }
        return end;
    }

private:
    inline BinaryData str_to_bin(const StringData& s) TIGHTDB_NOEXCEPT
    {
        return BinaryData(s.data(), s.size());
    }

    StringData m_value;
    const ColumnBase* m_condition_column;
    ColumnType m_column_type;
    size_t m_key_ndx;
    Array m_index;
    size_t last_indexed;

    // Used for linear scan through enum-string
    SequentialGetter<int64_t> m_cse;

    // Used for linear scan through short/long-string
    ArrayParent* m_leaf;
    AdaptiveStringColumn::LeafType m_leaf_type;
    size_t m_leaf_end;
//    size_t m_first_s;
    size_t m_leaf_start;

    // Used for index lookup
    Column* m_index_matches;
    bool m_index_matches_destroy;
    SequentialGetter<int64_t>* m_index_getter;
    size_t m_index_size;
};


class OrNode: public ParentNode {
public:
    template <Action TAction> int64_t find_all(Array*, size_t, size_t, size_t, size_t)
    {
        TIGHTDB_ASSERT(false);
        return 0;
    }

    OrNode(ParentNode* p1) {m_child = NULL; m_cond[0] = p1; m_cond[1] = NULL; m_dT = 50.0;}
    ~OrNode() TIGHTDB_NOEXCEPT TIGHTDB_OVERRIDE {}

    void init(const Table& table)
    {
        m_dD = 10.0;

        std::vector<ParentNode*> v;

        for (size_t c = 0; c < 2; ++c) {
            m_cond[c]->init(table);
            v.clear();
            m_cond[c]->gather_children(v);
            m_last[c] = 0;
            m_was_match[c] = false;
        }

        if (m_child)
            m_child->init(table);

        m_table = &table;
    }

    size_t find_first_local(size_t start, size_t end)
    {
        for (size_t s = start; s < end; ++s) {
            size_t f[2];

            for (size_t c = 0; c < 2; ++c) {
                if (m_last[c] >= end)
                    f[c] = end;
                else if (m_was_match[c] && m_last[c] >= s)
                    f[c] = m_last[c];
                else {
                    size_t fmax = m_last[c] > s ? m_last[c] : s;
                    f[c] = m_cond[c]->find_first(fmax, end);
                    m_was_match[c] = (f[c] != end);
                    m_last[c] = f[c];
                }
            }

            s = f[0] < f[1] ? f[0] : f[1];
            s = s > end ? end : s;

            return s;
        }
        return end;
    }

    virtual std::string Verify()
    {
        if (error_code != "")
            return error_code;
        if (m_cond[0] == 0)
            return "Missing left-hand side of OR";
        if (m_cond[1] == 0)
            return "Missing right-hand side of OR";
        std::string s;
        if (m_child != 0)
            s = m_child->Verify();
        if (s != "")
            return s;
        s = m_cond[0]->Verify();
        if (s != "")
            return s;
        s = m_cond[1]->Verify();
        if (s != "")
            return s;
        return "";
    }

    ParentNode* m_cond[2];
private:
    size_t m_last[2];
    bool m_was_match[2];
};




template <class TConditionValue, class TConditionFunction> class TwoColumnsNode: public ParentNode {
public:
    template <Action TAction> int64_t find_all(Array* /*res*/, size_t /*start*/, size_t /*end*/, size_t /*limit*/, size_t /*source_column*/) {TIGHTDB_ASSERT(false); return 0;}

    TwoColumnsNode(size_t column1, size_t column2)
    {
        m_dT = 100.0;
        m_condition_column_idx1 = column1;
        m_condition_column_idx2 = column2;
        m_child = 0;
    }

    ~TwoColumnsNode() TIGHTDB_NOEXCEPT TIGHTDB_OVERRIDE
    {
        delete[] m_value.data();
    }

    void init(const Table& table)
    {
        typedef typename ColumnTypeTraits<TConditionValue>::column_type ColType;
        m_dD = 100.0;
        m_table = &table;

        const ColType* c = static_cast<const ColType*>(&get_column_base(table, m_condition_column_idx1));
        m_getter1.init(c);

        c = static_cast<const ColType*>(&get_column_base(table, m_condition_column_idx2));
        m_getter2.init(c);

        if (m_child)
            m_child->init(table);
    }

    size_t find_first_local(size_t start, size_t end)
    {
        size_t s = start;

        while (s < end) {
            if (SameType<TConditionValue, int64_t>::value) {
                // For int64_t we've created an array intrinsics named CompareLeafs which template expands bitwidths
                // of boths arrays to make Get faster.
                m_getter1.cache_next(s);
                m_getter2.cache_next(s);

                QueryState<int64_t> qs;
                bool resume = m_getter1.m_array_ptr->template CompareLeafs<TConditionFunction, act_ReturnFirst>(m_getter2.m_array_ptr, s - m_getter1.m_leaf_start, m_getter1.local_end(end), 0, &qs, CallbackDummy());

                if (resume)
                    s = m_getter1.m_leaf_end;
                else
                return to_size_t(qs.m_state) + m_getter1.m_leaf_start;
            }
            else {
                // This is for float and double.
                TConditionValue v1 = m_getter1.get_next(s);
                TConditionValue v2 = m_getter2.get_next(s);
                TConditionFunction C;

                if (C(v1, v2))
                    return s;
                else
                    s++;
            }
        }
        return end;
    }

protected:
    BinaryData m_value;
    const ColumnBinary* m_condition_column;
    ColumnType m_column_type;

    size_t m_condition_column_idx1;
    size_t m_condition_column_idx2;

    SequentialGetter<TConditionValue> m_getter1;
    SequentialGetter<TConditionValue> m_getter2;
};

// todo, fixme: move this up! There are just some annoying compiler errors that need to be resolved when doing this
#include "query_expression.hpp"


// For expressions like col1 / col2 + 123 > col4 * 100
class ExpressionNode: public ParentNode {

public:
    ~ExpressionNode() TIGHTDB_NOEXCEPT
    {
        if(m_auto_delete)
            delete m_compare, m_compare = NULL;
    }

    ExpressionNode(Expression* compare, bool auto_delete) 
    {
        m_auto_delete = auto_delete;
        m_child = 0;
        m_compare = compare;
    }

    void init(const Table& table) 
    {
        m_compare->set_table(&table);
        if (m_child)
            m_child->init(table);
    }

    size_t find_first_local(size_t start, size_t end)
    {
        size_t res = m_compare->find_first(start, end);
        return res;
    }
    
    bool m_auto_delete;
    Expression* m_compare;
};

} // namespace tightdb





#endif // TIGHTDB_QUERY_ENGINE_HPP<|MERGE_RESOLUTION|>--- conflicted
+++ resolved
@@ -101,10 +101,8 @@
 #include <tightdb/utf8.hpp>
 #include <tightdb/query_conditions.hpp>
 #include <tightdb/array_basic.hpp>
-<<<<<<< HEAD
-=======
 #include <tightdb/array_string.hpp>
->>>>>>> 6461c312
+
 
 namespace tightdb {
 
@@ -159,13 +157,9 @@
     typedef double sum_type;
     static const DataType id = type_Double;
 };
-<<<<<<< HEAD
 template<> struct ColumnTypeTraits<DateTime> {
-=======
-template<> struct ColumnTypeTraits<Date> {
-    const static ColumnType ct_id = col_type_Date;
+    const static ColumnType ct_id = col_type_DateTime;
     const static ColumnType ct_id_real = col_type_Int;
->>>>>>> 6461c312
     typedef Column column_type;
     typedef Array array_type;
     typedef int64_t sum_type;
