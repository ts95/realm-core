--- conflicted
+++ resolved
@@ -135,15 +135,8 @@
     SlabAlloc& alloc = m_group.get_allocator();
     alloc.FreeAll(m_len);
 
-<<<<<<< HEAD
-#ifdef TIGHTDB_DEBUG
-    m_group.Verify();
-#endif
-
-=======
     // Return top_pos so that it can be saved in lock file used
     // for coordination
->>>>>>> 4277d462
     return top_pos;
 }
 
