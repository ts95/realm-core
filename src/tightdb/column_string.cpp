#include <cstdlib>
#include <cstring>
#include <cstdio> // debug
#include <iostream>
#include <iomanip>

#ifdef _WIN32
#  include <win32\types.h>
#endif

#include <tightdb/query_conditions.hpp>
#include <tightdb/column_string.hpp>
#include <tightdb/index_string.hpp>

using namespace std;
using namespace tightdb;


namespace {

<<<<<<< HEAD
=======
const size_t short_string_max_size = 15;

Array::Type get_type_from_ref(ref_type ref, Allocator& alloc)
{
    const char* header = alloc.translate(ref);
    return Array::get_type_from_header(header);
}
>>>>>>> 3ad9299e

// Getter function for string index
StringData get_string(void* column, size_t ndx)
{
    return static_cast<AdaptiveStringColumn*>(column)->get(ndx);
}

void copy_leaf(const ArrayString& from, ArrayStringLong& to)
{
    size_t n = from.size();
    for (size_t i = 0; i < n; ++i)
        to.add(from.get(i)); // Throws
}

} // anonymous namespace



AdaptiveStringColumn::AdaptiveStringColumn(Allocator& alloc): m_index(0)
{
    m_array = new ArrayString(0, 0, alloc);
}

AdaptiveStringColumn::AdaptiveStringColumn(ref_type ref, ArrayParent* parent, size_t pndx,
                                           Allocator& alloc): m_index(0)
{
    const char* header = alloc.translate(ref);
    Array::Type type = Array::get_type_from_header(header);

    // Within an AdaptiveStringColumn the leafs can be of different types
    // optimized for the lengths of the strings contained therein.
    // The type is indicated by the combination of the is_node(N), has_refs(R)
    // and context_bit(C):
    //
    //   N R C
    //   1 0 0   InnerNode (not leaf)
    //   0 0 0   ArrayString
    //   0 1 0   ArrayStringLong
    //   0 1 1   ArrayBigBlobs
    switch (type) {
        case Array::type_InnerColumnNode:
            m_array = new Array(ref, parent, pndx, alloc);
            break;
        case Array::type_HasRefs:
            if (Array::get_context_bit_from_header(header))
                m_array = new ArrayBigBlobs(ref, parent, pndx, alloc);
            else
                m_array = new ArrayStringLong(ref, parent, pndx, alloc);
            break;
        case Array::type_Normal:
            m_array = new ArrayString(ref, parent, pndx, alloc);
            break;
    }
}

AdaptiveStringColumn::~AdaptiveStringColumn() TIGHTDB_NOEXCEPT
{
    delete m_array;
    delete m_index;
}

void AdaptiveStringColumn::destroy() TIGHTDB_NOEXCEPT
{
    ColumnBase::destroy();
    if (m_index)
        m_index->destroy();
}

StringIndex& AdaptiveStringColumn::create_index()
{
    TIGHTDB_ASSERT(!m_index);

    // Create new index
    m_index = new StringIndex(this, &get_string, m_array->get_alloc());

    // Populate the index
    const size_t count = size();
    for (size_t i = 0; i < count; ++i) {
        StringData value = get(i);
        bool is_last = true;
        m_index->insert(i, value, is_last);
    }

    return *m_index;
}

void AdaptiveStringColumn::set_index_ref(ref_type ref, ArrayParent* parent, size_t ndx_in_parent)
{
    TIGHTDB_ASSERT(!m_index);
    m_index = new StringIndex(ref, parent, ndx_in_parent, this, &get_string, m_array->get_alloc());
}

<<<<<<< HEAD
bool AdaptiveStringColumn::is_empty() const TIGHTDB_NOEXCEPT
{
    if (root_is_leaf()) {
        bool long_strings = m_array->has_refs();
        if (long_strings) {
            bool is_big = m_array->context_bit();
            if (is_big)
                return static_cast<ArrayBigBlobs*>(m_array)->is_empty();
            else
                return static_cast<ArrayStringLong*>(m_array)->is_empty();
        }
        return static_cast<ArrayString*>(m_array)->is_empty();
    }

    Array offsets = NodeGetOffsets();
    return offsets.is_empty();
}

size_t AdaptiveStringColumn::size() const TIGHTDB_NOEXCEPT
{
    if (root_is_leaf()) {
        bool long_strings = m_array->has_refs();
        if (long_strings) {
            bool is_big = m_array->context_bit();
            if (is_big)
                return static_cast<ArrayBigBlobs*>(m_array)->size();
            else
                return static_cast<ArrayStringLong*>(m_array)->size();
        }
        return static_cast<ArrayString*>(m_array)->size();
    }

    Array offsets = NodeGetOffsets();
    size_t size = offsets.is_empty() ? 0 : size_t(offsets.back());
    return size;
}

=======
>>>>>>> 3ad9299e
void AdaptiveStringColumn::clear()
{
    if (root_is_leaf()) {
        bool long_strings = m_array->has_refs();
        if (long_strings) {
            bool is_big = m_array->context_bit();
            if (is_big)
                static_cast<ArrayBigBlobs*>(m_array)->clear();
            else
                static_cast<ArrayStringLong*>(m_array)->clear();
        }
        else {
            static_cast<ArrayString*>(m_array)->clear();
        }
    }

    // Revert to string array
    m_array->destroy();
    Array* array = new ArrayString(m_array->get_parent(), m_array->get_ndx_in_parent(), m_array->get_alloc());
    delete m_array;
    m_array = array;

    if (m_index)
        m_index->clear();
}

void AdaptiveStringColumn::resize(size_t ndx)
{
    TIGHTDB_ASSERT(root_is_leaf()); // currently only available on leaf level (used by b-tree code)

    bool long_strings = m_array->has_refs();
    if (long_strings) {
        bool is_big = m_array->context_bit();
        if (is_big)
            return static_cast<ArrayBigBlobs*>(m_array)->resize(ndx);
        else
            static_cast<ArrayStringLong*>(m_array)->resize(ndx);
    }
    else {
        static_cast<ArrayString*>(m_array)->resize(ndx);
    }
}


namespace {

struct SetLeafElem: Array::UpdateHandler {
    Allocator& m_alloc;
    const StringData m_value;
    SetLeafElem(Allocator& alloc, StringData value) TIGHTDB_NOEXCEPT:
        m_alloc(alloc), m_value(value) {}
    void update(MemRef mem, ArrayParent* parent, size_t ndx_in_parent,
                size_t elem_ndx_in_leaf) TIGHTDB_OVERRIDE
    {
        bool long_strings = Array::get_hasrefs_from_header(mem.m_addr);
        if (!long_strings) {
            ArrayString leaf(mem, parent, ndx_in_parent, m_alloc);
            if (m_value.size() <= short_string_max_size)
                return leaf.set(elem_ndx_in_leaf, m_value); // Throws
            // Upgrade leaf from short to long strings
            ArrayStringLong new_leaf(parent, ndx_in_parent, m_alloc); // Throws
            copy_leaf(leaf, new_leaf); // Throws
            leaf.destroy();
            return new_leaf.set(elem_ndx_in_leaf, m_value); // Throws
        }
        ArrayStringLong leaf(mem, parent, ndx_in_parent, m_alloc);
        return leaf.set(elem_ndx_in_leaf, m_value); // Throws
    }
};

} // anonymous namespace

void AdaptiveStringColumn::set(size_t ndx, StringData value)
{
    TIGHTDB_ASSERT(ndx < size());

    // Update index
    // (it is important here that we do it before actually setting
    //  the value, or the index would not be able to find the correct
    //  position to update (as it looks for the old value))
    if (m_index) {
        StringData old_val = get(ndx);
        m_index->set(ndx, old_val, value); // Throws
    }

    if (m_array->is_leaf()) {
        bool long_strings = m_array->has_refs();
        if (!long_strings && short_string_max_size < value.size()) {
            // Upgrade root leaf from short to long strings
            ArrayString* leaf = static_cast<ArrayString*>(m_array);
            ArrayParent* parent = leaf->get_parent();
            std::size_t ndx_in_parent = leaf->get_ndx_in_parent();
            Allocator& alloc = leaf->get_alloc();
            UniquePtr<ArrayStringLong> new_leaf(new ArrayStringLong(parent, ndx_in_parent,
                                                                    alloc)); // Throws
            copy_leaf(*leaf, *new_leaf); // Throws
            leaf->destroy();
            delete leaf;
            m_array = new_leaf.release();
            long_strings = true;
        }
        if (long_strings) {
            ArrayStringLong* leaf = static_cast<ArrayStringLong*>(m_array);
            leaf->set(ndx, value); // Throws
        }
        else {
            ArrayString* leaf = static_cast<ArrayString*>(m_array);
            leaf->set(ndx, value); // Throws
        }
        return;
    }

    SetLeafElem set_leaf_elem(m_array->get_alloc(), value);
    m_array->update_bptree_elem(ndx, set_leaf_elem); // Throws
}

void AdaptiveStringColumn::fill(size_t count)
{
    TIGHTDB_ASSERT(is_empty());
    TIGHTDB_ASSERT(!m_index);

    // Fill column with default values
    // TODO: this is a very naive approach
    // we could speedup by creating full nodes directly
    for (size_t i = 0; i < count; ++i)
        add(StringData()); // Throws

#ifdef TIGHTDB_DEBUG
    Verify();
#endif
}


class AdaptiveStringColumn::EraseLeafElem: public ColumnBase::EraseHandlerBase {
public:
    EraseLeafElem(AdaptiveStringColumn& column) TIGHTDB_NOEXCEPT:
        EraseHandlerBase(column) {}
    bool erase_leaf_elem(MemRef leaf_mem, ArrayParent* parent,
                         size_t leaf_ndx_in_parent,
                         size_t elem_ndx_in_leaf) TIGHTDB_OVERRIDE
    {
        bool long_strings = Array::get_hasrefs_from_header(leaf_mem.m_addr);
        if (long_strings) {
            ArrayStringLong leaf(leaf_mem, parent, leaf_ndx_in_parent, get_alloc());
            TIGHTDB_ASSERT(leaf.size() >= 1);
            size_t last_ndx = leaf.size() - 1;
            if (last_ndx == 0)
                return true;
            size_t ndx = elem_ndx_in_leaf;
            if (ndx == npos)
                ndx = last_ndx;
            leaf.erase(ndx); // Throws
        }
        else {
            ArrayString leaf(leaf_mem, parent, leaf_ndx_in_parent, get_alloc());
            TIGHTDB_ASSERT(leaf.size() >= 1);
            size_t last_ndx = leaf.size() - 1;
            if (last_ndx == 0)
                return true;
            size_t ndx = elem_ndx_in_leaf;
            if (ndx == npos)
                ndx = last_ndx;
            leaf.erase(ndx); // Throws
        }
        return false;
    }
    void destroy_leaf(MemRef leaf_mem) TIGHTDB_NOEXCEPT TIGHTDB_OVERRIDE
    {
        ArrayParent* parent = 0;
        size_t ndx_in_parent = 0;
        Array leaf(leaf_mem, parent, ndx_in_parent, get_alloc());
        leaf.destroy();
    }
    void replace_root_by_leaf(MemRef leaf_mem) TIGHTDB_OVERRIDE
    {
        ArrayParent* parent = 0;
        size_t ndx_in_parent = 0;
        UniquePtr<Array> leaf;
        bool long_strings = Array::get_hasrefs_from_header(leaf_mem.m_addr);
        if (long_strings) {
            leaf.reset(new ArrayStringLong(leaf_mem, parent, ndx_in_parent,
                                           get_alloc())); // Throws
        }
        else {
            leaf.reset(new ArrayString(leaf_mem, parent, ndx_in_parent,
                                       get_alloc())); // Throws
        }
        replace_root(leaf); // Throws
    }
    void replace_root_by_empty_leaf() TIGHTDB_OVERRIDE
    {
        ArrayParent* parent = 0;
        size_t ndx_in_parent = 0;
        UniquePtr<Array> leaf(new ArrayString(parent, ndx_in_parent,
                                              get_alloc())); // Throws
        replace_root(leaf); // Throws
    }
};

void AdaptiveStringColumn::erase(size_t ndx, bool is_last)
{
    TIGHTDB_ASSERT(ndx < size());
    TIGHTDB_ASSERT(is_last == (ndx == size()-1));

    // Update index
    // (it is important here that we do it before actually setting
    //  the value, or the index would not be able to find the correct
    //  position to update (as it looks for the old value))
    if (m_index) {
        StringData old_val = get(ndx);
        // FIXME: This always evaluates to false. Alexander, what was
        // the intention? See also ColumnStringEnum::erase().
        bool is_last_2 = ndx == size();
        m_index->erase(ndx, old_val, is_last_2);
    }

    if (m_array->is_leaf()) {
        bool long_strings = m_array->has_refs();
        if (long_strings) {
            ArrayStringLong* leaf = static_cast<ArrayStringLong*>(m_array);
            leaf->erase(ndx); // Throws
        }
        else {
            ArrayString* leaf = static_cast<ArrayString*>(m_array);
            leaf->erase(ndx); // Throws
        }
        return;
    }

    size_t ndx_2 = is_last ? npos : ndx;
    EraseLeafElem erase_leaf_elem(*this);
    Array::erase_bptree_elem(m_array, ndx_2, erase_leaf_elem); // Throws
}


void AdaptiveStringColumn::move_last_over(size_t ndx)
{
    // FIXME: ExceptionSafety: The current implementation of this
    // function is not exception-safe, and it is hard to see how to
    // repair it.

    // FIXME: Consider doing two nested calls to
    // update_bptree_elem(). If the two leafs are not the same, no
    // copying is needed. If they are the same, call
    // Array::move_last_over() (does not yet
    // exist). Array::move_last_over() could be implemented in a way
    // that avoids the intermediate copy. This approach is also likely
    // to be necesseray for exception safety.

    TIGHTDB_ASSERT(ndx+1 < size());

    size_t last_ndx = size() - 1;
    StringData value = get(last_ndx);

    // Copying string data from a column to itself requires an
    // intermediate copy of the data (constr:bptree-copy-to-self).
    UniquePtr<char[]> buffer(new char[value.size()]);
    copy(value.data(), value.data()+value.size(), buffer.get());
    StringData copy_of_value(buffer.get(), value.size());

    if (m_index) {
        // remove the value to be overwritten from index
        StringData old_target_val = get(ndx);
        m_index->erase(ndx, old_target_val, true);

        // update index to point to new location
        m_index->update_ref(copy_of_value, last_ndx, ndx);
    }

    if (m_array->is_leaf()) {
        bool long_strings = m_array->has_refs();
        if (long_strings) {
            ArrayStringLong* leaf = static_cast<ArrayStringLong*>(m_array);
            leaf->set(ndx, copy_of_value); // Throws
            leaf->erase(last_ndx); // Throws
        }
        else {
            ArrayString* leaf = static_cast<ArrayString*>(m_array);
            leaf->set(ndx, copy_of_value); // Throws
            leaf->erase(last_ndx); // Throws
        }
        return;
    }

    SetLeafElem set_leaf_elem(m_array->get_alloc(), copy_of_value);
    m_array->update_bptree_elem(ndx, set_leaf_elem); // Throws

    EraseLeafElem erase_leaf_elem(*this);
    Array::erase_bptree_elem(m_array, npos, erase_leaf_elem); // Throws
}


size_t AdaptiveStringColumn::count(StringData value) const
{
    if (m_index)
        return m_index->count(value); // Throws

    if (root_is_leaf()) {
        bool long_strings = m_array->has_refs();
<<<<<<< HEAD
        if (long_strings) {
            bool is_big = m_array->context_bit();
            if (is_big)
                count += static_cast<ArrayBigBlobs*>(m_array)->count(str_to_bin(target), true);
            else
                count += static_cast<ArrayStringLong*>(m_array)->count(target);
        }
        else
            count += static_cast<ArrayString*>(m_array)->count(target);
=======
        if (long_strings)
            return static_cast<ArrayStringLong*>(m_array)->count(value);
        return static_cast<ArrayString*>(m_array)->count(value);
>>>>>>> 3ad9299e
    }

    size_t num_matches = 0;

    // FIXME: It would be better to always require that 'end' is
    // specified explicitely, since Table has the size readily
    // available, and Array::get_bptree_size() is deprecated.
    size_t begin = 0, end = m_array->get_bptree_size();
    while (begin < end) {
        pair<MemRef, size_t> p = m_array->get_bptree_leaf(begin);
        MemRef leaf_mem = p.first;
        TIGHTDB_ASSERT(p.second == 0);
        bool long_strings = Array::get_hasrefs_from_header(leaf_mem.m_addr);
        if (long_strings) {
            ArrayStringLong leaf(leaf_mem, 0, 0, m_array->get_alloc());
            num_matches += leaf.count(value);
            begin += leaf.size();
        }
        else {
            ArrayString leaf(leaf_mem, 0, 0, m_array->get_alloc());
            num_matches += leaf.count(value);
            begin += leaf.size();
        }
    }

    return num_matches;
}


size_t AdaptiveStringColumn::find_first(StringData value, size_t begin, size_t end) const
{
    TIGHTDB_ASSERT(begin <= size());
    TIGHTDB_ASSERT(end == npos || (begin <= end && end <= size()));

    if (m_index && begin == 0 && end == npos)
        return m_index->find_first(value); // Throws

    if (root_is_leaf()) {
        bool long_strings = m_array->has_refs();
        if (long_strings) {
            return static_cast<ArrayStringLong*>(m_array)->
                find_first(value, begin, end); // Throws (maybe)
        }
        return static_cast<ArrayString*>(m_array)->
            find_first(value, begin, end);
    }

    // FIXME: It would be better to always require that 'end' is
    // specified explicitely, since Table has the size readily
    // available, and Array::get_bptree_size() is deprecated.
    if (end == npos)
        end = m_array->get_bptree_size();

    size_t ndx_in_tree = begin;
    while (ndx_in_tree < end) {
        pair<MemRef, size_t> p = m_array->get_bptree_leaf(ndx_in_tree);
        MemRef leaf_mem = p.first;
        size_t ndx_in_leaf = p.second, end_in_leaf;
        size_t leaf_offset = ndx_in_tree - ndx_in_leaf;
        bool long_strings = Array::get_hasrefs_from_header(leaf_mem.m_addr);
        if (long_strings) {
            ArrayStringLong leaf(leaf_mem, 0, 0, m_array->get_alloc());
            end_in_leaf = min(leaf.size(), end - leaf_offset);
            size_t ndx = leaf.find_first(value, ndx_in_leaf, end_in_leaf);
            if (ndx != not_found)
                return leaf_offset + ndx;
        }
        else {
            ArrayString leaf(leaf_mem, 0, 0, m_array->get_alloc());
            end_in_leaf = min(leaf.size(), end - leaf_offset);
            size_t ndx = leaf.find_first(value, ndx_in_leaf, end_in_leaf);
            if (ndx != not_found)
                return leaf_offset + ndx;
        }
        ndx_in_tree = leaf_offset + end_in_leaf;
    }

    return not_found;
}


void AdaptiveStringColumn::find_all(Array &result, StringData value, size_t begin, size_t end) const
{
    TIGHTDB_ASSERT(begin <= size());
    TIGHTDB_ASSERT(end == npos || (begin <= end && end <= size()));

    if (m_index && begin == 0 && end == npos)
        m_index->find_all(result, value); // Throws

<<<<<<< HEAD

void AdaptiveStringColumn::LeafSet(size_t ndx, StringData value)
{
    // Check if we need to upgrade leaf first
    LeafType leaf_type = get_leaf_type();
    if (leaf_type != leaf_big && value.size() > long_string_max_size) {
        upgrade_leaf(leaf_big);
        leaf_type = leaf_big;
    }
    else if (leaf_type == leaf_short && value.size() > short_string_max_size) {
        upgrade_leaf(leaf_long);
        leaf_type = leaf_long;
    }

    // Set the value
    if (leaf_type == leaf_short) {
        static_cast<ArrayString*>(m_array)->set(ndx, value);
    }
    else if (leaf_type == leaf_long) {
        static_cast<ArrayStringLong*>(m_array)->set(ndx, value);
    }
    else {
        static_cast<ArrayBigBlobs*>(m_array)->set(ndx, str_to_bin(value), true);
    }
}

template<class> size_t AdaptiveStringColumn::LeafFind(StringData value, size_t begin, size_t end) const
{
    LeafType leaf_type = get_leaf_type();
    if (leaf_type == leaf_short) {
        return static_cast<ArrayString*>(m_array)->find_first(value, begin, end);
    }
    else if (leaf_type == leaf_long) {
        return static_cast<ArrayStringLong*>(m_array)->find_first(value, begin, end);
    }
    else {
        return static_cast<ArrayBigBlobs*>(m_array)->find_first(str_to_bin(value), true, begin, end);
    }
}
=======
    if (root_is_leaf()) {
        size_t leaf_offset = 0;
        bool long_strings = m_array->has_refs();
        if (long_strings) {
            static_cast<ArrayStringLong*>(m_array)->
                find_all(result, value, leaf_offset, begin, end); // Throws
        }
        else {
            static_cast<ArrayString*>(m_array)->
                find_all(result, value, leaf_offset, begin, end); // Throws
        }
        return;
    }

    // FIXME: It would be better to always require that 'end' is
    // specified explicitely, since Table has the size readily
    // available, and Array::get_bptree_size() is deprecated.
    if (end == npos)
        end = m_array->get_bptree_size();

    size_t ndx_in_tree = begin;
    while (ndx_in_tree < end) {
        pair<MemRef, size_t> p = m_array->get_bptree_leaf(ndx_in_tree);
        MemRef leaf_mem = p.first;
        size_t ndx_in_leaf = p.second, end_in_leaf;
        size_t leaf_offset = ndx_in_tree - ndx_in_leaf;
        bool long_strings = Array::get_hasrefs_from_header(leaf_mem.m_addr);
        if (long_strings) {
            ArrayStringLong leaf(leaf_mem, 0, 0, m_array->get_alloc());
            end_in_leaf = min(leaf.size(), end - leaf_offset);
            leaf.find_all(result, value, leaf_offset, ndx_in_leaf, end_in_leaf); // Throws
        }
        else {
            ArrayString leaf(leaf_mem, 0, 0, m_array->get_alloc());
            end_in_leaf = min(leaf.size(), end - leaf_offset);
            leaf.find_all(result, value, leaf_offset, ndx_in_leaf, end_in_leaf); // Throws
        }
        ndx_in_tree = leaf_offset + end_in_leaf;
    }
}

>>>>>>> 3ad9299e

FindRes AdaptiveStringColumn::find_all_indexref(StringData value, size_t& dst) const
{
<<<<<<< HEAD
    LeafType leaf_type = get_leaf_type();
    if (leaf_type == leaf_short) {
        return static_cast<ArrayString*>(m_array)->find_all(result, value, add_offset, begin, end);
    }
    else if (leaf_type == leaf_long) {
        return static_cast<ArrayStringLong*>(m_array)->find_all(result, value, add_offset, begin, end);
    }
    else {
        return static_cast<ArrayBigBlobs*>(m_array)->find_all(result, str_to_bin(value), true, add_offset, begin, end);
    }
}


void AdaptiveStringColumn::LeafDelete(size_t ndx)
{
    LeafType leaf_type = get_leaf_type();
    if (leaf_type == leaf_short) {
        static_cast<ArrayString*>(m_array)->erase(ndx);
    }
    else if (leaf_type == leaf_long) {
        static_cast<ArrayStringLong*>(m_array)->erase(ndx);
    }
    else {
        static_cast<ArrayBigBlobs*>(m_array)->erase(ndx);
    }
=======
    TIGHTDB_ASSERT(value.data());
    TIGHTDB_ASSERT(m_index);

    return m_index->find_all(value, dst);
>>>>>>> 3ad9299e
}


bool AdaptiveStringColumn::auto_enumerate(ref_type& keys_ref, ref_type& values_ref) const
{
    AdaptiveStringColumn keys(m_array->get_alloc());

    // Generate list of unique values (keys)
    size_t n = size();
    for (size_t i=0; i<n; ++i) {
        StringData v = get(i);

        // Insert keys in sorted order, ignoring duplicates
        size_t pos = keys.lower_bound_string(v);
        if (pos != keys.size() && keys.get(pos) == v)
            continue;

        // Don't bother auto enumerating if there are too few duplicates
        if (n/2 < keys.size()) {
            keys.destroy(); // cleanup
            return false;
        }

        keys.insert(pos, v);
    }

    // Generate enumerated list of entries
    Column values(m_array->get_alloc());
    for (size_t i=0; i<n; ++i) {
        StringData v = get(i);
        size_t pos = keys.lower_bound_string(v);
        TIGHTDB_ASSERT(pos != keys.size());
        values.add(pos);
    }

    keys_ref   = keys.get_ref();
    values_ref = values.get_ref();
    return true;
}

bool AdaptiveStringColumn::compare_string(const AdaptiveStringColumn& c) const
{
    size_t n = size();
    if (c.size() != n)
        return false;
    for (size_t i = 0; i != n; ++i) {
        if (get(i) != c.get(i))
            return false;
    }
    return true;
}

void AdaptiveStringColumn::upgrade_leaf(LeafType target_type)
{
    TIGHTDB_ASSERT(root_is_leaf());
    TIGHTDB_ASSERT(target_type > get_leaf_type());

    LeafType current_type = get_leaf_type();
    UniquePtr<Array> new_leaf;

    if (current_type == leaf_long) {
        ArrayStringLong* leaf = static_cast<ArrayStringLong*>(m_array);
        new_leaf.reset(new ArrayBigBlobs(NULL, 0, m_array->get_alloc()));
        new_leaf->set_context_bit(true);
        copy_leaf(*leaf, static_cast<ArrayBigBlobs&>(*new_leaf));
    }
    else {
        ArrayString* leaf = static_cast<ArrayString*>(m_array);
        if (target_type == leaf_long) {
            new_leaf.reset(new ArrayStringLong(NULL, 0, m_array->get_alloc()));
            copy_leaf(*leaf, static_cast<ArrayStringLong&>(*new_leaf));
        }
        else {
            new_leaf.reset(new ArrayBigBlobs(NULL, 0, m_array->get_alloc()));
            new_leaf->set_context_bit(true);
            copy_leaf(*leaf, static_cast<ArrayBigBlobs&>(*new_leaf));
        }
    }

    // Update parent to point to new array
    Array* oldarray = m_array;
    ArrayParent* parent = oldarray->get_parent();
    if (parent) {
        size_t pndx = oldarray->get_ndx_in_parent();
        parent->update_child_ref(pndx, new_leaf->get_ref());
        new_leaf->set_parent(parent, pndx);
    }

    // Replace string array with long string array
    m_array = new_leaf.release();
    oldarray->destroy();
    delete oldarray;
}


void AdaptiveStringColumn::do_insert(size_t ndx, StringData value)
{
    TIGHTDB_ASSERT(ndx == npos || ndx < size());
    ref_type new_sibling_ref;
    Array::TreeInsert<AdaptiveStringColumn> state;
    if (root_is_leaf()) {
        TIGHTDB_ASSERT(ndx == npos || ndx < TIGHTDB_MAX_LIST_SIZE);
        // Check if we need to upgrade leaf first
        LeafType leaf_type = get_leaf_type();
        if (leaf_type != leaf_big && long_string_max_size < value.size()) {
            upgrade_leaf(leaf_big);
            leaf_type = leaf_big;
        }
        else if (leaf_type == leaf_short && short_string_max_size < value.size()) {
            upgrade_leaf(leaf_long);
            leaf_type = leaf_long;
        }

        // Insert the value
        if (leaf_type == leaf_short) {
            ArrayString* leaf = static_cast<ArrayString*>(m_array);
<<<<<<< HEAD
            new_sibling_ref = leaf->btree_leaf_insert(ndx, value, state);
=======
            ArrayParent* parent = leaf->get_parent();
            std::size_t ndx_in_parent = leaf->get_ndx_in_parent();
            Allocator& alloc = leaf->get_alloc();
            UniquePtr<ArrayStringLong> new_leaf(new ArrayStringLong(parent, ndx_in_parent,
                                                                    alloc)); // Throws
            copy_leaf(*leaf, *new_leaf); // Throws
            leaf->destroy();
            delete leaf;
            m_array = new_leaf.release();
            long_strings = true;
>>>>>>> 3ad9299e
        }
        else if (leaf_type == leaf_long) {
            ArrayStringLong* leaf = static_cast<ArrayStringLong*>(m_array);
            new_sibling_ref = leaf->bptree_leaf_insert(ndx, value, state); // Throws
        }
        else {
<<<<<<< HEAD
            ArrayBigBlobs* leaf = static_cast<ArrayBigBlobs*>(m_array);
            new_sibling_ref = leaf->btree_leaf_insert(ndx, str_to_bin(value), true, state);
=======
            ArrayString* leaf = static_cast<ArrayString*>(m_array);
            new_sibling_ref = leaf->bptree_leaf_insert(ndx, value, state); // Throws
>>>>>>> 3ad9299e
        }
    }
    else {
        state.m_value = value;
        if (ndx == npos) {
            new_sibling_ref = m_array->bptree_append(state); // Throws
        }
        else {
            new_sibling_ref = m_array->bptree_insert(ndx, state); // Throws
        }
    }

    if (TIGHTDB_UNLIKELY(new_sibling_ref)) {
        bool is_append = ndx == npos;
        introduce_new_root(new_sibling_ref, state, is_append); // Throws
    }

    // Update index
    if (m_index) {
        bool is_last = ndx == npos;
        size_t real_ndx = is_last ? size()-1 : ndx;
        m_index->insert(real_ndx, value, is_last); // Throws
    }

#ifdef TIGHTDB_DEBUG
    Verify();
#endif
}


ref_type AdaptiveStringColumn::leaf_insert(MemRef leaf_mem, ArrayParent& parent,
                                           size_t ndx_in_parent, Allocator& alloc,
                                           size_t insert_ndx,
                                           Array::TreeInsert<AdaptiveStringColumn>& state)
{
    const char* leaf_header = leaf_mem.m_addr;
    LeafType leaf_type = Array::get_hasrefs_from_header(leaf_header) ?
    (Array::get_context_bit_from_header(leaf_header) ? leaf_big : leaf_long) : leaf_short;
    if (leaf_type == leaf_short) {
        ArrayString leaf(leaf_mem, &parent, ndx_in_parent, alloc);
<<<<<<< HEAD

        if (state.m_value.size() <= short_string_max_size) {
            return leaf.btree_leaf_insert(insert_ndx, state.m_value, state);
        }
        else if (state.m_value.size() <= long_string_max_size) {
            // Upgrade leaf from short to long strings
            ArrayStringLong new_leaf(&parent, ndx_in_parent, alloc);
            copy_leaf(leaf, new_leaf);
            leaf.destroy();
            return new_leaf.btree_leaf_insert(insert_ndx, state.m_value, state);
        }
        else {
            // Upgrade leaf from short to big strings
            ArrayBigBlobs new_leaf(&parent, ndx_in_parent, alloc);
            new_leaf.set_context_bit(true);
            copy_leaf(leaf, new_leaf);
            leaf.destroy();
            return new_leaf.btree_leaf_insert(insert_ndx, str_to_bin(state.m_value), true, state);
        }
    }
    else if (leaf_type == leaf_long) {
        ArrayStringLong leaf(leaf_mem, &parent, ndx_in_parent, alloc);

        if (state.m_value.size() <= long_string_max_size) {
            return leaf.btree_leaf_insert(insert_ndx, state.m_value, state);
        }
        else {
            // Upgrade leaf from long to big strings
            ArrayBigBlobs new_leaf(&parent, ndx_in_parent, alloc);
            new_leaf.set_context_bit(true);
            copy_leaf(leaf, new_leaf);
            leaf.destroy();
            return new_leaf.btree_leaf_insert(insert_ndx, str_to_bin(state.m_value), true, state);
        }
    }
    else {
        ArrayBigBlobs leaf(leaf_mem, &parent, ndx_in_parent, alloc);
        return leaf.btree_leaf_insert(insert_ndx, str_to_bin(state.m_value), true, state);
    }
=======
        if (state.m_value.size() <= short_string_max_size)
            return leaf.bptree_leaf_insert(insert_ndx, state.m_value, state); // Throws
        // Upgrade leaf from short to long strings
        ArrayStringLong new_leaf(&parent, ndx_in_parent, alloc); // Throws
        copy_leaf(leaf, new_leaf); // Throws
        leaf.destroy();
        return new_leaf.bptree_leaf_insert(insert_ndx, state.m_value, state); // Throws
    }
    ArrayStringLong leaf(leaf_mem, &parent, ndx_in_parent, alloc);
    return leaf.bptree_leaf_insert(insert_ndx, state.m_value, state); // Throws
>>>>>>> 3ad9299e
}


#ifdef TIGHTDB_DEBUG

namespace {

size_t verify_leaf(MemRef mem, Allocator& alloc)
{
    size_t leaf_size;
    bool long_strings = Array::get_hasrefs_from_header(mem.m_addr);
    if (long_strings) {
        ArrayStringLong leaf(mem, 0, 0, alloc);
        leaf.Verify();
        leaf_size = leaf.size();
    }
    else {
        ArrayString leaf(mem, 0, 0, alloc);
        leaf.Verify();
        leaf_size = leaf.size();
    }
    return leaf_size;
}

<<<<<<< HEAD
void AdaptiveStringColumn::copy_leaf(const ArrayString& from, ArrayBigBlobs& to)
{
    size_t n = from.size();
    for (size_t i=0; i<n; ++i) {
        to.add(str_to_bin(from.get(i)), true);
    }
}

void AdaptiveStringColumn::copy_leaf(const ArrayStringLong& from, ArrayBigBlobs& to)
{
    size_t n = from.size();
    for (size_t i=0; i<n; ++i) {
        to.add(str_to_bin(from.get(i)), true);
    }
}


#ifdef TIGHTDB_DEBUG
=======
} // anonymous namespace
>>>>>>> 3ad9299e

void AdaptiveStringColumn::Verify() const
{
    if (root_is_leaf()) {
        bool long_strings = m_array->has_refs();
        if (long_strings) {
            static_cast<ArrayStringLong*>(m_array)->Verify();
        }
        else {
            static_cast<ArrayString*>(m_array)->Verify();
        }
    }
    else {
        m_array->verify_bptree(&verify_leaf);
    }

    if (m_index)
        m_index->verify_entries(*this);
}


void AdaptiveStringColumn::to_dot(ostream& out, StringData title) const
{
    ref_type ref = m_array->get_ref();
    out << "subgraph cluster_string_column" << ref << " {" << endl;
    out << " label = \"String column";
    if (title.size() != 0)
        out << "\\n'" << title << "'";
    out << "\";" << endl;
    tree_to_dot(out);
    out << "}" << endl;
}

void AdaptiveStringColumn::leaf_to_dot(MemRef leaf_mem, ArrayParent* parent, size_t ndx_in_parent,
                                       ostream& out) const
{
    bool long_strings = Array::get_hasrefs_from_header(leaf_mem.m_addr);
    if (long_strings) {
        ArrayStringLong leaf(leaf_mem, parent, ndx_in_parent, m_array->get_alloc());
        leaf.to_dot(out);
    }
    else {
        ArrayString leaf(leaf_mem, parent, ndx_in_parent, m_array->get_alloc());
        leaf.to_dot(out);
    }
}

namespace {

void leaf_dumper(MemRef mem, Allocator& alloc, ostream& out, int level)
{
    size_t leaf_size;
    const char* leaf_type;
    bool long_strings = Array::get_hasrefs_from_header(mem.m_addr);
    if (long_strings) {
        ArrayStringLong leaf(mem, 0, 0, alloc);
        leaf_size = leaf.size();
        leaf_type = "Long strings leaf";
    }
    else {
        ArrayString leaf(mem, 0, 0, alloc);
        leaf_size = leaf.size();
        leaf_type = "Short strings leaf";
    }
    int indent = level * 2;
    out << setw(indent) << "" << leaf_type << " (size: "<<leaf_size<<")\n";
}

} // anonymous namespace

void AdaptiveStringColumn::dump_node_structure(ostream& out, int level) const
{
    m_array->dump_bptree_structure(out, level, &leaf_dumper);
}

#endif // TIGHTDB_DEBUG<|MERGE_RESOLUTION|>--- conflicted
+++ resolved
@@ -18,16 +18,8 @@
 
 namespace {
 
-<<<<<<< HEAD
-=======
 const size_t short_string_max_size = 15;
-
-Array::Type get_type_from_ref(ref_type ref, Allocator& alloc)
-{
-    const char* header = alloc.translate(ref);
-    return Array::get_type_from_header(header);
-}
->>>>>>> 3ad9299e
+const size_t long_string_max_size  = 63;
 
 // Getter function for string index
 StringData get_string(void* column, size_t ndx)
@@ -38,10 +30,32 @@
 void copy_leaf(const ArrayString& from, ArrayStringLong& to)
 {
     size_t n = from.size();
-    for (size_t i = 0; i < n; ++i)
+    for (size_t i = 0; i != n; ++i)
         to.add(from.get(i)); // Throws
 }
 
+void copy_leaf(const ArrayString& from, ArrayBigBlobs& to)
+{
+    size_t n = from.size();
+    for (size_t i = 0; i != n; ++i) {
+        StringData str = from.get(i);
+        BinaryData bin(str.data(), str.size());
+        bool add_zero_term = true;
+        to.add(bin, add_zero_term); // Throws
+    }
+}
+
+void copy_leaf(const ArrayStringLong& from, ArrayBigBlobs& to)
+{
+    size_t n = from.size();
+    for (size_t i = 0; i != n; ++i) {
+        StringData str = from.get(i);
+        BinaryData bin(str.data(), str.size());
+        bool add_zero_term = true;
+        to.add(bin, add_zero_term); // Throws
+    }
+}
+
 } // anonymous namespace
 
 
@@ -51,7 +65,7 @@
     m_array = new ArrayString(0, 0, alloc);
 }
 
-AdaptiveStringColumn::AdaptiveStringColumn(ref_type ref, ArrayParent* parent, size_t pndx,
+AdaptiveStringColumn::AdaptiveStringColumn(ref_type ref, ArrayParent* parent, size_t ndx_in_parent,
                                            Allocator& alloc): m_index(0)
 {
     const char* header = alloc.translate(ref);
@@ -68,19 +82,28 @@
     //   0 1 0   ArrayStringLong
     //   0 1 1   ArrayBigBlobs
     switch (type) {
-        case Array::type_InnerColumnNode:
-            m_array = new Array(ref, parent, pndx, alloc);
-            break;
-        case Array::type_HasRefs:
-            if (Array::get_context_bit_from_header(header))
-                m_array = new ArrayBigBlobs(ref, parent, pndx, alloc);
-            else
-                m_array = new ArrayStringLong(ref, parent, pndx, alloc);
-            break;
-        case Array::type_Normal:
-            m_array = new ArrayString(ref, parent, pndx, alloc);
-            break;
-    }
+        case Array::type_Normal: {
+            // Small strings
+            m_array = new ArrayString(ref, parent, ndx_in_parent, alloc);
+            return;
+        }
+        case Array::type_HasRefs: {
+            bool is_big = Array::get_context_bit_from_header(header);
+            if (!is_big) {
+                // Medium strings
+                m_array = new ArrayStringLong(ref, parent, ndx_in_parent, alloc);
+                return;
+            }
+            // Big strings
+            m_array = new ArrayBigBlobs(ref, parent, ndx_in_parent, alloc);
+            return;
+        }
+        case Array::type_InnerColumnNode: {
+            m_array = new Array(ref, parent, ndx_in_parent, alloc);
+            return;
+        }
+    }
+    TIGHTDB_ASSERT(false);
 }
 
 AdaptiveStringColumn::~AdaptiveStringColumn() TIGHTDB_NOEXCEPT
@@ -96,6 +119,46 @@
         m_index->destroy();
 }
 
+StringData AdaptiveStringColumn::get(size_t ndx) const TIGHTDB_NOEXCEPT
+{
+    TIGHTDB_ASSERT(ndx < size());
+
+    if (root_is_leaf()) {
+        bool long_strings = m_array->has_refs();
+        if (!long_strings) {
+            // Small strings
+            ArrayString* leaf = static_cast<ArrayString*>(m_array);
+            return leaf->get(ndx);
+        }
+        bool is_big = m_array->context_bit();
+        if (!is_big) {
+            // Medium strings
+            ArrayStringLong* leaf = static_cast<ArrayStringLong*>(m_array);
+            return leaf->get(ndx);
+        }
+        // Big strings
+        ArrayBigBlobs* leaf = static_cast<ArrayBigBlobs*>(m_array);
+        return leaf->get_string(ndx);
+    }
+
+    pair<MemRef, size_t> p = m_array->get_bptree_leaf(ndx);
+    const char* leaf_header = p.first.m_addr;
+    size_t ndx_in_leaf = p.second;
+    bool long_strings = Array::get_hasrefs_from_header(leaf_header);
+    if (!long_strings) {
+        // Small strings
+        return ArrayString::get(leaf_header, ndx_in_leaf);
+    }
+    Allocator& alloc = m_array->get_alloc();
+    bool is_big = Array::get_context_bit_from_header(leaf_header);
+    if (!is_big) {
+        // Medimum strings
+        return ArrayStringLong::get(leaf_header, ndx_in_leaf, alloc);
+    }
+    // Big strings
+    return ArrayBigBlobs::get_string(leaf_header, ndx_in_leaf, alloc);
+}
+
 StringIndex& AdaptiveStringColumn::create_index()
 {
     TIGHTDB_ASSERT(!m_index);
@@ -104,8 +167,8 @@
     m_index = new StringIndex(this, &get_string, m_array->get_alloc());
 
     // Populate the index
-    const size_t count = size();
-    for (size_t i = 0; i < count; ++i) {
+    size_t n = size();
+    for (size_t i = 0; i != n; ++i) {
         StringData value = get(i);
         bool is_last = true;
         m_index->insert(i, value, is_last);
@@ -120,65 +183,33 @@
     m_index = new StringIndex(ref, parent, ndx_in_parent, this, &get_string, m_array->get_alloc());
 }
 
-<<<<<<< HEAD
-bool AdaptiveStringColumn::is_empty() const TIGHTDB_NOEXCEPT
+void AdaptiveStringColumn::clear()
 {
     if (root_is_leaf()) {
         bool long_strings = m_array->has_refs();
-        if (long_strings) {
-            bool is_big = m_array->context_bit();
-            if (is_big)
-                return static_cast<ArrayBigBlobs*>(m_array)->is_empty();
-            else
-                return static_cast<ArrayStringLong*>(m_array)->is_empty();
-        }
-        return static_cast<ArrayString*>(m_array)->is_empty();
-    }
-
-    Array offsets = NodeGetOffsets();
-    return offsets.is_empty();
-}
-
-size_t AdaptiveStringColumn::size() const TIGHTDB_NOEXCEPT
-{
-    if (root_is_leaf()) {
-        bool long_strings = m_array->has_refs();
-        if (long_strings) {
-            bool is_big = m_array->context_bit();
-            if (is_big)
-                return static_cast<ArrayBigBlobs*>(m_array)->size();
-            else
-                return static_cast<ArrayStringLong*>(m_array)->size();
-        }
-        return static_cast<ArrayString*>(m_array)->size();
-    }
-
-    Array offsets = NodeGetOffsets();
-    size_t size = offsets.is_empty() ? 0 : size_t(offsets.back());
-    return size;
-}
-
-=======
->>>>>>> 3ad9299e
-void AdaptiveStringColumn::clear()
-{
-    if (root_is_leaf()) {
-        bool long_strings = m_array->has_refs();
-        if (long_strings) {
-            bool is_big = m_array->context_bit();
-            if (is_big)
-                static_cast<ArrayBigBlobs*>(m_array)->clear();
-            else
-                static_cast<ArrayStringLong*>(m_array)->clear();
-        }
-        else {
-            static_cast<ArrayString*>(m_array)->clear();
-        }
+        if (!long_strings) {
+            // Small strings
+            ArrayString* leaf = static_cast<ArrayString*>(m_array);
+            leaf->clear();
+            return;
+        }
+        bool is_big = m_array->context_bit();
+        if (!is_big) {
+            // Medium strings
+            ArrayStringLong* leaf = static_cast<ArrayStringLong*>(m_array);
+            leaf->clear();
+            return;
+        }
+        // Big strings
+        ArrayBigBlobs* leaf = static_cast<ArrayBigBlobs*>(m_array);
+        leaf->clear();
+        return;
     }
 
     // Revert to string array
     m_array->destroy();
-    Array* array = new ArrayString(m_array->get_parent(), m_array->get_ndx_in_parent(), m_array->get_alloc());
+    Array* array = new ArrayString(m_array->get_parent(), m_array->get_ndx_in_parent(),
+                                   m_array->get_alloc());
     delete m_array;
     m_array = array;
 
@@ -191,42 +222,82 @@
     TIGHTDB_ASSERT(root_is_leaf()); // currently only available on leaf level (used by b-tree code)
 
     bool long_strings = m_array->has_refs();
-    if (long_strings) {
-        bool is_big = m_array->context_bit();
-        if (is_big)
-            return static_cast<ArrayBigBlobs*>(m_array)->resize(ndx);
-        else
-            static_cast<ArrayStringLong*>(m_array)->resize(ndx);
-    }
-    else {
-        static_cast<ArrayString*>(m_array)->resize(ndx);
-    }
+    if (!long_strings) {
+        // Small strings
+        ArrayString* leaf = static_cast<ArrayString*>(m_array);
+        leaf->resize(ndx);
+        return;
+    }
+    bool is_big = m_array->context_bit();
+    if (!is_big) {
+        // Medium strings
+        ArrayStringLong* leaf = static_cast<ArrayStringLong*>(m_array);
+        leaf->resize(ndx);
+        return;
+    }
+    // Big strings
+    ArrayBigBlobs* leaf = static_cast<ArrayBigBlobs*>(m_array);
+    leaf->resize(ndx);
 }
 
 
 namespace {
 
-struct SetLeafElem: Array::UpdateHandler {
+class SetLeafElem: public Array::UpdateHandler {
+public:
     Allocator& m_alloc;
     const StringData m_value;
+
     SetLeafElem(Allocator& alloc, StringData value) TIGHTDB_NOEXCEPT:
         m_alloc(alloc), m_value(value) {}
+
     void update(MemRef mem, ArrayParent* parent, size_t ndx_in_parent,
                 size_t elem_ndx_in_leaf) TIGHTDB_OVERRIDE
     {
         bool long_strings = Array::get_hasrefs_from_header(mem.m_addr);
-        if (!long_strings) {
-            ArrayString leaf(mem, parent, ndx_in_parent, m_alloc);
-            if (m_value.size() <= short_string_max_size)
-                return leaf.set(elem_ndx_in_leaf, m_value); // Throws
+        if (long_strings) {
+            bool is_big = Array::get_context_bit_from_header(mem.m_addr);
+            if (is_big) {
+                ArrayBigBlobs leaf(mem, parent, ndx_in_parent, m_alloc);
+                BinaryData bin(m_value.data(), m_value.size());
+                bool add_zero_term = true;
+                leaf.set(elem_ndx_in_leaf, bin, add_zero_term); // Throws
+                return;
+            }
+            ArrayStringLong leaf(mem, parent, ndx_in_parent, m_alloc);
+            if (m_value.size() <= long_string_max_size) {
+                leaf.set(elem_ndx_in_leaf, m_value); // Throws
+                return;
+            }
+            // Upgrade leaf from long to big strings
+            ArrayBigBlobs new_leaf(parent, ndx_in_parent, m_alloc); // Throws
+            copy_leaf(leaf, new_leaf); // Throws
+            leaf.destroy();
+            BinaryData bin(m_value.data(), m_value.size());
+            bool add_zero_term = true;
+            new_leaf.set(elem_ndx_in_leaf, bin, add_zero_term); // Throws
+            return;
+        }
+        ArrayString leaf(mem, parent, ndx_in_parent, m_alloc);
+        if (m_value.size() <= short_string_max_size) {
+            leaf.set(elem_ndx_in_leaf, m_value); // Throws
+            return;
+        }
+        if (m_value.size() <= long_string_max_size) {
             // Upgrade leaf from short to long strings
             ArrayStringLong new_leaf(parent, ndx_in_parent, m_alloc); // Throws
             copy_leaf(leaf, new_leaf); // Throws
             leaf.destroy();
-            return new_leaf.set(elem_ndx_in_leaf, m_value); // Throws
-        }
-        ArrayStringLong leaf(mem, parent, ndx_in_parent, m_alloc);
-        return leaf.set(elem_ndx_in_leaf, m_value); // Throws
+            new_leaf.set(elem_ndx_in_leaf, m_value); // Throws
+            return;
+        }
+        // Upgrade leaf from short to big strings
+        ArrayBigBlobs new_leaf(parent, ndx_in_parent, m_alloc); // Throws
+        copy_leaf(leaf, new_leaf); // Throws
+        leaf.destroy();
+        BinaryData bin(m_value.data(), m_value.size());
+        bool add_zero_term = true;
+        new_leaf.set(elem_ndx_in_leaf, bin, add_zero_term); // Throws
     }
 };
 
@@ -246,37 +317,35 @@
     }
 
     if (m_array->is_leaf()) {
-        bool long_strings = m_array->has_refs();
-        if (!long_strings && short_string_max_size < value.size()) {
-            // Upgrade root leaf from short to long strings
-            ArrayString* leaf = static_cast<ArrayString*>(m_array);
-            ArrayParent* parent = leaf->get_parent();
-            std::size_t ndx_in_parent = leaf->get_ndx_in_parent();
-            Allocator& alloc = leaf->get_alloc();
-            UniquePtr<ArrayStringLong> new_leaf(new ArrayStringLong(parent, ndx_in_parent,
-                                                                    alloc)); // Throws
-            copy_leaf(*leaf, *new_leaf); // Throws
-            leaf->destroy();
-            delete leaf;
-            m_array = new_leaf.release();
-            long_strings = true;
-        }
-        if (long_strings) {
-            ArrayStringLong* leaf = static_cast<ArrayStringLong*>(m_array);
-            leaf->set(ndx, value); // Throws
-        }
-        else {
-            ArrayString* leaf = static_cast<ArrayString*>(m_array);
-            leaf->set(ndx, value); // Throws
-        }
-        return;
+        LeafType leaf_type = upgrade_root_leaf(value.size()); // Throws
+        switch (leaf_type) {
+            case leaf_type_Small: {
+                ArrayString* leaf = static_cast<ArrayString*>(m_array);
+                leaf->set(ndx, value); // Throws
+                return;
+            }
+            case leaf_type_Medium: {
+                ArrayStringLong* leaf = static_cast<ArrayStringLong*>(m_array);
+                leaf->set(ndx, value); // Throws
+                return;
+            }
+            case leaf_type_Big: {
+                ArrayBigBlobs* leaf = static_cast<ArrayBigBlobs*>(m_array);
+                BinaryData bin(value.data(), value.size());
+                bool add_zero_term = true;
+                leaf->set(ndx, bin, add_zero_term); // Throws
+                return;
+            }
+        }
+        TIGHTDB_ASSERT(false);
     }
 
     SetLeafElem set_leaf_elem(m_array->get_alloc(), value);
     m_array->update_bptree_elem(ndx, set_leaf_elem); // Throws
 }
 
-void AdaptiveStringColumn::fill(size_t count)
+
+void AdaptiveStringColumn::fill(size_t n)
 {
     TIGHTDB_ASSERT(is_empty());
     TIGHTDB_ASSERT(!m_index);
@@ -284,7 +353,7 @@
     // Fill column with default values
     // TODO: this is a very naive approach
     // we could speedup by creating full nodes directly
-    for (size_t i = 0; i < count; ++i)
+    for (size_t i = 0; i != n; ++i)
         add(StringData()); // Throws
 
 #ifdef TIGHTDB_DEBUG
@@ -302,7 +371,22 @@
                          size_t elem_ndx_in_leaf) TIGHTDB_OVERRIDE
     {
         bool long_strings = Array::get_hasrefs_from_header(leaf_mem.m_addr);
-        if (long_strings) {
+        if (!long_strings) {
+            // Small strings
+            ArrayString leaf(leaf_mem, parent, leaf_ndx_in_parent, get_alloc());
+            TIGHTDB_ASSERT(leaf.size() >= 1);
+            size_t last_ndx = leaf.size() - 1;
+            if (last_ndx == 0)
+                return true;
+            size_t ndx = elem_ndx_in_leaf;
+            if (ndx == npos)
+                ndx = last_ndx;
+            leaf.erase(ndx); // Throws
+            return false;
+        }
+        bool is_big = Array::get_context_bit_from_header(leaf_mem.m_addr);
+        if (!is_big) {
+            // Medium strings
             ArrayStringLong leaf(leaf_mem, parent, leaf_ndx_in_parent, get_alloc());
             TIGHTDB_ASSERT(leaf.size() >= 1);
             size_t last_ndx = leaf.size() - 1;
@@ -312,18 +396,18 @@
             if (ndx == npos)
                 ndx = last_ndx;
             leaf.erase(ndx); // Throws
-        }
-        else {
-            ArrayString leaf(leaf_mem, parent, leaf_ndx_in_parent, get_alloc());
-            TIGHTDB_ASSERT(leaf.size() >= 1);
-            size_t last_ndx = leaf.size() - 1;
-            if (last_ndx == 0)
-                return true;
-            size_t ndx = elem_ndx_in_leaf;
-            if (ndx == npos)
-                ndx = last_ndx;
-            leaf.erase(ndx); // Throws
-        }
+            return false;
+        }
+        // Big strings
+        ArrayBigBlobs leaf(leaf_mem, parent, leaf_ndx_in_parent, get_alloc());
+        TIGHTDB_ASSERT(leaf.size() >= 1);
+        size_t last_ndx = leaf.size() - 1;
+        if (last_ndx == 0)
+            return true;
+        size_t ndx = elem_ndx_in_leaf;
+        if (ndx == npos)
+            ndx = last_ndx;
+        leaf.erase(ndx); // Throws
         return false;
     }
     void destroy_leaf(MemRef leaf_mem) TIGHTDB_NOEXCEPT TIGHTDB_OVERRIDE
@@ -339,13 +423,23 @@
         size_t ndx_in_parent = 0;
         UniquePtr<Array> leaf;
         bool long_strings = Array::get_hasrefs_from_header(leaf_mem.m_addr);
-        if (long_strings) {
-            leaf.reset(new ArrayStringLong(leaf_mem, parent, ndx_in_parent,
-                                           get_alloc())); // Throws
-        }
-        else {
+        if (!long_strings) {
+            // Small strings
             leaf.reset(new ArrayString(leaf_mem, parent, ndx_in_parent,
                                        get_alloc())); // Throws
+        }
+        else {
+            bool is_big = Array::get_context_bit_from_header(leaf_mem.m_addr);
+            if (!is_big) {
+                // Medium strings
+                leaf.reset(new ArrayStringLong(leaf_mem, parent, ndx_in_parent,
+                                               get_alloc())); // Throws
+            }
+            else {
+                // Big strings
+                leaf.reset(new ArrayBigBlobs(leaf_mem, parent, ndx_in_parent,
+                                             get_alloc())); // Throws
+            }
         }
         replace_root(leaf); // Throws
     }
@@ -378,14 +472,22 @@
 
     if (m_array->is_leaf()) {
         bool long_strings = m_array->has_refs();
-        if (long_strings) {
+        if (!long_strings) {
+            // Small strings
+            ArrayString* leaf = static_cast<ArrayString*>(m_array);
+            leaf->erase(ndx); // Throws
+            return;
+        }
+        bool is_big = m_array->context_bit();
+        if (!is_big) {
+            // Medium strings
             ArrayStringLong* leaf = static_cast<ArrayStringLong*>(m_array);
             leaf->erase(ndx); // Throws
-        }
-        else {
-            ArrayString* leaf = static_cast<ArrayString*>(m_array);
-            leaf->erase(ndx); // Throws
-        }
+            return;
+        }
+        // Big strings
+        ArrayBigBlobs* leaf = static_cast<ArrayBigBlobs*>(m_array);
+        leaf->erase(ndx); // Throws
         return;
     }
 
@@ -431,16 +533,27 @@
 
     if (m_array->is_leaf()) {
         bool long_strings = m_array->has_refs();
-        if (long_strings) {
+        if (!long_strings) {
+            // Small strings
+            ArrayString* leaf = static_cast<ArrayString*>(m_array);
+            leaf->set(ndx, copy_of_value); // Throws
+            leaf->erase(last_ndx); // Throws
+            return;
+        }
+        bool is_big = m_array->context_bit();
+        if (!is_big) {
+            // Medium strings
             ArrayStringLong* leaf = static_cast<ArrayStringLong*>(m_array);
             leaf->set(ndx, copy_of_value); // Throws
             leaf->erase(last_ndx); // Throws
-        }
-        else {
-            ArrayString* leaf = static_cast<ArrayString*>(m_array);
-            leaf->set(ndx, copy_of_value); // Throws
-            leaf->erase(last_ndx); // Throws
-        }
+            return;
+        }
+        // Big strings
+        ArrayBigBlobs* leaf = static_cast<ArrayBigBlobs*>(m_array);
+        BinaryData bin(copy_of_value.data(), copy_of_value.size());
+        bool add_zero_term = true;
+        leaf->set(ndx, bin, add_zero_term); // Throws
+        leaf->erase(last_ndx); // Throws
         return;
     }
 
@@ -459,21 +572,22 @@
 
     if (root_is_leaf()) {
         bool long_strings = m_array->has_refs();
-<<<<<<< HEAD
-        if (long_strings) {
-            bool is_big = m_array->context_bit();
-            if (is_big)
-                count += static_cast<ArrayBigBlobs*>(m_array)->count(str_to_bin(target), true);
-            else
-                count += static_cast<ArrayStringLong*>(m_array)->count(target);
-        }
-        else
-            count += static_cast<ArrayString*>(m_array)->count(target);
-=======
-        if (long_strings)
-            return static_cast<ArrayStringLong*>(m_array)->count(value);
-        return static_cast<ArrayString*>(m_array)->count(value);
->>>>>>> 3ad9299e
+        if (!long_strings) {
+            // Small strings
+            ArrayString* leaf = static_cast<ArrayString*>(m_array);
+            return leaf->count(value);
+        }
+        bool is_big = m_array->context_bit();
+        if (!is_big) {
+            // Medium strings
+            ArrayStringLong* leaf = static_cast<ArrayStringLong*>(m_array);
+            return leaf->count(value);
+        }
+        // Big strings
+        BinaryData bin(value.data(), value.size());
+        bool is_string = true;
+        ArrayBigBlobs* leaf = static_cast<ArrayBigBlobs*>(m_array);
+        return leaf->count(bin, is_string);
     }
 
     size_t num_matches = 0;
@@ -487,16 +601,27 @@
         MemRef leaf_mem = p.first;
         TIGHTDB_ASSERT(p.second == 0);
         bool long_strings = Array::get_hasrefs_from_header(leaf_mem.m_addr);
-        if (long_strings) {
+        if (!long_strings) {
+            // Small strings
+            ArrayString leaf(leaf_mem, 0, 0, m_array->get_alloc());
+            num_matches += leaf.count(value);
+            begin += leaf.size();
+            continue;
+        }
+        bool is_big = Array::get_context_bit_from_header(leaf_mem.m_addr);
+        if (!is_big) {
+            // Medium strings
             ArrayStringLong leaf(leaf_mem, 0, 0, m_array->get_alloc());
             num_matches += leaf.count(value);
             begin += leaf.size();
-        }
-        else {
-            ArrayString leaf(leaf_mem, 0, 0, m_array->get_alloc());
-            num_matches += leaf.count(value);
-            begin += leaf.size();
-        }
+            continue;
+        }
+        // Big strings
+        ArrayBigBlobs leaf(leaf_mem, 0, 0, m_array->get_alloc());
+        BinaryData bin(value.data(), value.size());
+        bool is_string = true;
+        num_matches += leaf.count(bin, is_string);
+        begin += leaf.size();
     }
 
     return num_matches;
@@ -513,12 +638,22 @@
 
     if (root_is_leaf()) {
         bool long_strings = m_array->has_refs();
-        if (long_strings) {
-            return static_cast<ArrayStringLong*>(m_array)->
-                find_first(value, begin, end); // Throws (maybe)
-        }
-        return static_cast<ArrayString*>(m_array)->
-            find_first(value, begin, end);
+        if (!long_strings) {
+            // Small strings
+            ArrayString* leaf = static_cast<ArrayString*>(m_array);
+            return leaf->find_first(value, begin, end);
+        }
+        bool is_big = m_array->context_bit();
+        if (!is_big) {
+            // Medium strings
+            ArrayStringLong* leaf = static_cast<ArrayStringLong*>(m_array);
+            return leaf->find_first(value, begin, end);
+        }
+        // Big strings
+        ArrayBigBlobs* leaf = static_cast<ArrayBigBlobs*>(m_array);
+        BinaryData bin(value.data(), value.size());
+        bool is_string = true;
+        return leaf->find_first(bin, is_string, begin, end);
     }
 
     // FIXME: It would be better to always require that 'end' is
@@ -534,20 +669,35 @@
         size_t ndx_in_leaf = p.second, end_in_leaf;
         size_t leaf_offset = ndx_in_tree - ndx_in_leaf;
         bool long_strings = Array::get_hasrefs_from_header(leaf_mem.m_addr);
-        if (long_strings) {
-            ArrayStringLong leaf(leaf_mem, 0, 0, m_array->get_alloc());
-            end_in_leaf = min(leaf.size(), end - leaf_offset);
-            size_t ndx = leaf.find_first(value, ndx_in_leaf, end_in_leaf);
-            if (ndx != not_found)
-                return leaf_offset + ndx;
-        }
-        else {
+        if (!long_strings) {
+            // Small strings
             ArrayString leaf(leaf_mem, 0, 0, m_array->get_alloc());
             end_in_leaf = min(leaf.size(), end - leaf_offset);
             size_t ndx = leaf.find_first(value, ndx_in_leaf, end_in_leaf);
             if (ndx != not_found)
                 return leaf_offset + ndx;
         }
+        else {
+            bool is_big = Array::get_context_bit_from_header(leaf_mem.m_addr);
+            if (!is_big) {
+                // Medium strings
+                ArrayStringLong leaf(leaf_mem, 0, 0, m_array->get_alloc());
+                end_in_leaf = min(leaf.size(), end - leaf_offset);
+                size_t ndx = leaf.find_first(value, ndx_in_leaf, end_in_leaf);
+                if (ndx != not_found)
+                    return leaf_offset + ndx;
+            }
+            else {
+                // Big strings
+                ArrayBigBlobs leaf(leaf_mem, 0, 0, m_array->get_alloc());
+                end_in_leaf = min(leaf.size(), end - leaf_offset);
+                BinaryData bin(value.data(), value.size());
+                bool is_string = true;
+                size_t ndx = leaf.find_first(bin, is_string, ndx_in_leaf, end_in_leaf);
+                if (ndx != not_found)
+                    return leaf_offset + ndx;
+            }
+        }
         ndx_in_tree = leaf_offset + end_in_leaf;
     }
 
@@ -555,7 +705,7 @@
 }
 
 
-void AdaptiveStringColumn::find_all(Array &result, StringData value, size_t begin, size_t end) const
+void AdaptiveStringColumn::find_all(Array& result, StringData value, size_t begin, size_t end) const
 {
     TIGHTDB_ASSERT(begin <= size());
     TIGHTDB_ASSERT(end == npos || (begin <= end && end <= size()));
@@ -563,58 +713,27 @@
     if (m_index && begin == 0 && end == npos)
         m_index->find_all(result, value); // Throws
 
-<<<<<<< HEAD
-
-void AdaptiveStringColumn::LeafSet(size_t ndx, StringData value)
-{
-    // Check if we need to upgrade leaf first
-    LeafType leaf_type = get_leaf_type();
-    if (leaf_type != leaf_big && value.size() > long_string_max_size) {
-        upgrade_leaf(leaf_big);
-        leaf_type = leaf_big;
-    }
-    else if (leaf_type == leaf_short && value.size() > short_string_max_size) {
-        upgrade_leaf(leaf_long);
-        leaf_type = leaf_long;
-    }
-
-    // Set the value
-    if (leaf_type == leaf_short) {
-        static_cast<ArrayString*>(m_array)->set(ndx, value);
-    }
-    else if (leaf_type == leaf_long) {
-        static_cast<ArrayStringLong*>(m_array)->set(ndx, value);
-    }
-    else {
-        static_cast<ArrayBigBlobs*>(m_array)->set(ndx, str_to_bin(value), true);
-    }
-}
-
-template<class> size_t AdaptiveStringColumn::LeafFind(StringData value, size_t begin, size_t end) const
-{
-    LeafType leaf_type = get_leaf_type();
-    if (leaf_type == leaf_short) {
-        return static_cast<ArrayString*>(m_array)->find_first(value, begin, end);
-    }
-    else if (leaf_type == leaf_long) {
-        return static_cast<ArrayStringLong*>(m_array)->find_first(value, begin, end);
-    }
-    else {
-        return static_cast<ArrayBigBlobs*>(m_array)->find_first(str_to_bin(value), true, begin, end);
-    }
-}
-=======
     if (root_is_leaf()) {
         size_t leaf_offset = 0;
         bool long_strings = m_array->has_refs();
-        if (long_strings) {
-            static_cast<ArrayStringLong*>(m_array)->
-                find_all(result, value, leaf_offset, begin, end); // Throws
-        }
-        else {
-            static_cast<ArrayString*>(m_array)->
-                find_all(result, value, leaf_offset, begin, end); // Throws
-        }
+        if (!long_strings) {
+            // Small strings
+            ArrayString* leaf = static_cast<ArrayString*>(m_array);
+            leaf->find_all(result, value, leaf_offset, begin, end); // Throws
+            return;
+        }
+        bool is_big = m_array->context_bit();
+        if (!is_big) {
+            // Medium strings
+            ArrayStringLong* leaf = static_cast<ArrayStringLong*>(m_array);
+            leaf->find_all(result, value, leaf_offset, begin, end); // Throws
+            return;
+        }
+        // Big strings
+        ArrayBigBlobs* leaf = static_cast<ArrayBigBlobs*>(m_array);
+        BinaryData bin(value.data(), value.size());
+        bool is_string = true;
+        leaf->find_all(result, bin, is_string, leaf_offset, begin, end); // Throws
         return;
     }
 
@@ -631,56 +750,106 @@
         size_t ndx_in_leaf = p.second, end_in_leaf;
         size_t leaf_offset = ndx_in_tree - ndx_in_leaf;
         bool long_strings = Array::get_hasrefs_from_header(leaf_mem.m_addr);
-        if (long_strings) {
-            ArrayStringLong leaf(leaf_mem, 0, 0, m_array->get_alloc());
-            end_in_leaf = min(leaf.size(), end - leaf_offset);
-            leaf.find_all(result, value, leaf_offset, ndx_in_leaf, end_in_leaf); // Throws
-        }
-        else {
+        if (!long_strings) {
             ArrayString leaf(leaf_mem, 0, 0, m_array->get_alloc());
             end_in_leaf = min(leaf.size(), end - leaf_offset);
             leaf.find_all(result, value, leaf_offset, ndx_in_leaf, end_in_leaf); // Throws
         }
+        else {
+            bool is_big = Array::get_context_bit_from_header(leaf_mem.m_addr);
+            if (!is_big) {
+                // Medium strings
+                ArrayStringLong leaf(leaf_mem, 0, 0, m_array->get_alloc());
+                end_in_leaf = min(leaf.size(), end - leaf_offset);
+                leaf.find_all(result, value, leaf_offset, ndx_in_leaf, end_in_leaf); // Throws
+            }
+            else {
+                // Big strings
+                ArrayBigBlobs leaf(leaf_mem, 0, 0, m_array->get_alloc());
+                end_in_leaf = min(leaf.size(), end - leaf_offset);
+                BinaryData bin(value.data(), value.size());
+                bool is_string = true;
+                leaf.find_all(result, bin, is_string, leaf_offset, ndx_in_leaf,
+                              end_in_leaf); // Throws
+            }
+        }
         ndx_in_tree = leaf_offset + end_in_leaf;
     }
 }
 
->>>>>>> 3ad9299e
+
+namespace {
+
+struct BinToStrAdaptor {
+    typedef StringData value_type;
+    const ArrayBigBlobs& m_big_blobs;
+    BinToStrAdaptor(const ArrayBigBlobs& big_blobs) TIGHTDB_NOEXCEPT: m_big_blobs(big_blobs) {}
+    ~BinToStrAdaptor() TIGHTDB_NOEXCEPT {}
+    size_t size() const TIGHTDB_NOEXCEPT
+    {
+        return m_big_blobs.size();
+    }
+    StringData get(size_t ndx) const TIGHTDB_NOEXCEPT
+    {
+        return m_big_blobs.get_string(ndx);
+    }
+};
+
+} // anonymous namespace
+
+size_t AdaptiveStringColumn::lower_bound_string(StringData value) const TIGHTDB_NOEXCEPT
+{
+    if (root_is_leaf()) {
+        bool long_strings = m_array->has_refs();
+        if (!long_strings) {
+            // Small strings
+            ArrayString* leaf = static_cast<ArrayString*>(m_array);
+            return ColumnBase::lower_bound(*leaf, value);
+        }
+        bool is_big = m_array->context_bit();
+        if (!is_big) {
+            // Medium strings
+            ArrayStringLong* leaf = static_cast<ArrayStringLong*>(m_array);
+            return ColumnBase::lower_bound(*leaf, value);
+        }
+        // Big strings
+        ArrayBigBlobs* leaf = static_cast<ArrayBigBlobs*>(m_array);
+        BinToStrAdaptor adapt(*leaf);
+        return ColumnBase::lower_bound(adapt, value);
+    }
+    return ColumnBase::lower_bound(*this, value);
+}
+
+size_t AdaptiveStringColumn::upper_bound_string(StringData value) const TIGHTDB_NOEXCEPT
+{
+    if (root_is_leaf()) {
+        bool long_strings = m_array->has_refs();
+        if (!long_strings) {
+            // Small strings
+            ArrayString* leaf = static_cast<ArrayString*>(m_array);
+            return ColumnBase::upper_bound(*leaf, value);
+        }
+        bool is_big = m_array->context_bit();
+        if (!is_big) {
+            // Medium strings
+            ArrayStringLong* leaf = static_cast<ArrayStringLong*>(m_array);
+            return ColumnBase::upper_bound(*leaf, value);
+        }
+        // Big strings
+        ArrayBigBlobs* leaf = static_cast<ArrayBigBlobs*>(m_array);
+        BinToStrAdaptor adapt(*leaf);
+        return ColumnBase::upper_bound(adapt, value);
+    }
+    return ColumnBase::upper_bound(*this, value);
+}
+
 
 FindRes AdaptiveStringColumn::find_all_indexref(StringData value, size_t& dst) const
 {
-<<<<<<< HEAD
-    LeafType leaf_type = get_leaf_type();
-    if (leaf_type == leaf_short) {
-        return static_cast<ArrayString*>(m_array)->find_all(result, value, add_offset, begin, end);
-    }
-    else if (leaf_type == leaf_long) {
-        return static_cast<ArrayStringLong*>(m_array)->find_all(result, value, add_offset, begin, end);
-    }
-    else {
-        return static_cast<ArrayBigBlobs*>(m_array)->find_all(result, str_to_bin(value), true, add_offset, begin, end);
-    }
-}
-
-
-void AdaptiveStringColumn::LeafDelete(size_t ndx)
-{
-    LeafType leaf_type = get_leaf_type();
-    if (leaf_type == leaf_short) {
-        static_cast<ArrayString*>(m_array)->erase(ndx);
-    }
-    else if (leaf_type == leaf_long) {
-        static_cast<ArrayStringLong*>(m_array)->erase(ndx);
-    }
-    else {
-        static_cast<ArrayBigBlobs*>(m_array)->erase(ndx);
-    }
-=======
     TIGHTDB_ASSERT(value.data());
     TIGHTDB_ASSERT(m_index);
 
     return m_index->find_all(value, dst);
->>>>>>> 3ad9299e
 }
 
 
@@ -690,7 +859,7 @@
 
     // Generate list of unique values (keys)
     size_t n = size();
-    for (size_t i=0; i<n; ++i) {
+    for (size_t i = 0; i != n; ++i) {
         StringData v = get(i);
 
         // Insert keys in sorted order, ignoring duplicates
@@ -709,7 +878,7 @@
 
     // Generate enumerated list of entries
     Column values(m_array->get_alloc());
-    for (size_t i=0; i<n; ++i) {
+    for (size_t i = 0; i != n; ++i) {
         StringData v = get(i);
         size_t pos = keys.lower_bound_string(v);
         TIGHTDB_ASSERT(pos != keys.size());
@@ -733,46 +902,54 @@
     return true;
 }
 
-void AdaptiveStringColumn::upgrade_leaf(LeafType target_type)
+AdaptiveStringColumn::LeafType AdaptiveStringColumn::upgrade_root_leaf(size_t value_size)
 {
     TIGHTDB_ASSERT(root_is_leaf());
-    TIGHTDB_ASSERT(target_type > get_leaf_type());
-
-    LeafType current_type = get_leaf_type();
-    UniquePtr<Array> new_leaf;
-
-    if (current_type == leaf_long) {
+
+    bool long_strings = m_array->has_refs();
+    if (long_strings) {
+        bool is_big = m_array->context_bit();
+        if (is_big)
+            return leaf_type_Big;
+        if (value_size <= long_string_max_size)
+            return leaf_type_Medium;
+        // Upgrade root leaf from long to big strings
         ArrayStringLong* leaf = static_cast<ArrayStringLong*>(m_array);
-        new_leaf.reset(new ArrayBigBlobs(NULL, 0, m_array->get_alloc()));
-        new_leaf->set_context_bit(true);
-        copy_leaf(*leaf, static_cast<ArrayBigBlobs&>(*new_leaf));
-    }
-    else {
-        ArrayString* leaf = static_cast<ArrayString*>(m_array);
-        if (target_type == leaf_long) {
-            new_leaf.reset(new ArrayStringLong(NULL, 0, m_array->get_alloc()));
-            copy_leaf(*leaf, static_cast<ArrayStringLong&>(*new_leaf));
-        }
-        else {
-            new_leaf.reset(new ArrayBigBlobs(NULL, 0, m_array->get_alloc()));
-            new_leaf->set_context_bit(true);
-            copy_leaf(*leaf, static_cast<ArrayBigBlobs&>(*new_leaf));
-        }
-    }
-
-    // Update parent to point to new array
-    Array* oldarray = m_array;
-    ArrayParent* parent = oldarray->get_parent();
-    if (parent) {
-        size_t pndx = oldarray->get_ndx_in_parent();
-        parent->update_child_ref(pndx, new_leaf->get_ref());
-        new_leaf->set_parent(parent, pndx);
-    }
-
-    // Replace string array with long string array
+        ArrayParent* parent = leaf->get_parent();
+        size_t ndx_in_parent = leaf->get_ndx_in_parent();
+        Allocator& alloc = leaf->get_alloc();
+        UniquePtr<ArrayBigBlobs> new_leaf(new ArrayBigBlobs(parent, ndx_in_parent,
+                                                            alloc)); // Throws
+        copy_leaf(*leaf, *new_leaf); // Throws
+        leaf->destroy();
+        delete leaf;
+        m_array = new_leaf.release();
+        return leaf_type_Big;
+    }
+    if (value_size <= short_string_max_size)
+        return leaf_type_Small;
+    ArrayString* leaf = static_cast<ArrayString*>(m_array);
+    ArrayParent* parent = leaf->get_parent();
+    size_t ndx_in_parent = leaf->get_ndx_in_parent();
+    Allocator& alloc = leaf->get_alloc();
+    if (value_size <= long_string_max_size) {
+        // Upgrade root leaf from short to long strings
+        UniquePtr<ArrayStringLong> new_leaf(new ArrayStringLong(parent, ndx_in_parent,
+                                                                alloc)); // Throws
+        copy_leaf(*leaf, *new_leaf); // Throws
+        leaf->destroy();
+        delete leaf;
+        m_array = new_leaf.release();
+        return leaf_type_Medium;
+    }
+    // Upgrade root leaf from short to big strings
+    UniquePtr<ArrayBigBlobs> new_leaf(new ArrayBigBlobs(parent, ndx_in_parent,
+                                                        alloc)); // Throws
+    copy_leaf(*leaf, *new_leaf); // Throws
+    leaf->destroy();
+    delete leaf;
     m_array = new_leaf.release();
-    oldarray->destroy();
-    delete oldarray;
+    return leaf_type_Big;
 }
 
 
@@ -783,59 +960,39 @@
     Array::TreeInsert<AdaptiveStringColumn> state;
     if (root_is_leaf()) {
         TIGHTDB_ASSERT(ndx == npos || ndx < TIGHTDB_MAX_LIST_SIZE);
-        // Check if we need to upgrade leaf first
-        LeafType leaf_type = get_leaf_type();
-        if (leaf_type != leaf_big && long_string_max_size < value.size()) {
-            upgrade_leaf(leaf_big);
-            leaf_type = leaf_big;
-        }
-        else if (leaf_type == leaf_short && short_string_max_size < value.size()) {
-            upgrade_leaf(leaf_long);
-            leaf_type = leaf_long;
-        }
-
-        // Insert the value
-        if (leaf_type == leaf_short) {
-            ArrayString* leaf = static_cast<ArrayString*>(m_array);
-<<<<<<< HEAD
-            new_sibling_ref = leaf->btree_leaf_insert(ndx, value, state);
-=======
-            ArrayParent* parent = leaf->get_parent();
-            std::size_t ndx_in_parent = leaf->get_ndx_in_parent();
-            Allocator& alloc = leaf->get_alloc();
-            UniquePtr<ArrayStringLong> new_leaf(new ArrayStringLong(parent, ndx_in_parent,
-                                                                    alloc)); // Throws
-            copy_leaf(*leaf, *new_leaf); // Throws
-            leaf->destroy();
-            delete leaf;
-            m_array = new_leaf.release();
-            long_strings = true;
->>>>>>> 3ad9299e
-        }
-        else if (leaf_type == leaf_long) {
-            ArrayStringLong* leaf = static_cast<ArrayStringLong*>(m_array);
-            new_sibling_ref = leaf->bptree_leaf_insert(ndx, value, state); // Throws
-        }
-        else {
-<<<<<<< HEAD
-            ArrayBigBlobs* leaf = static_cast<ArrayBigBlobs*>(m_array);
-            new_sibling_ref = leaf->btree_leaf_insert(ndx, str_to_bin(value), true, state);
-=======
-            ArrayString* leaf = static_cast<ArrayString*>(m_array);
-            new_sibling_ref = leaf->bptree_leaf_insert(ndx, value, state); // Throws
->>>>>>> 3ad9299e
-        }
+        LeafType leaf_type = upgrade_root_leaf(value.size()); // Throws
+        switch (leaf_type) {
+            case leaf_type_Small: {
+                ArrayString* leaf = static_cast<ArrayString*>(m_array);
+                new_sibling_ref = leaf->bptree_leaf_insert(ndx, value, state); // Throws
+                goto insert_done;
+            }
+            case leaf_type_Medium: {
+                ArrayStringLong* leaf = static_cast<ArrayStringLong*>(m_array);
+                new_sibling_ref = leaf->bptree_leaf_insert(ndx, value, state); // Throws
+                goto insert_done;
+            }
+            case leaf_type_Big: {
+                ArrayBigBlobs* leaf = static_cast<ArrayBigBlobs*>(m_array);
+                BinaryData bin(value.data(), value.size());
+                bool add_zero_term = true;
+                new_sibling_ref = leaf->bptree_leaf_insert(ndx, bin, add_zero_term,
+                                                           state); // Throws
+                goto insert_done;
+            }
+        }
+        TIGHTDB_ASSERT(false);
+    }
+
+    state.m_value = value;
+    if (ndx == npos) {
+        new_sibling_ref = m_array->bptree_append(state); // Throws
     }
     else {
-        state.m_value = value;
-        if (ndx == npos) {
-            new_sibling_ref = m_array->bptree_append(state); // Throws
-        }
-        else {
-            new_sibling_ref = m_array->bptree_insert(ndx, state); // Throws
-        }
-    }
-
+        new_sibling_ref = m_array->bptree_insert(ndx, state); // Throws
+    }
+
+  insert_done:
     if (TIGHTDB_UNLIKELY(new_sibling_ref)) {
         bool is_append = ndx == npos;
         introduce_new_root(new_sibling_ref, state, is_append); // Throws
@@ -859,63 +1016,84 @@
                                            size_t insert_ndx,
                                            Array::TreeInsert<AdaptiveStringColumn>& state)
 {
-    const char* leaf_header = leaf_mem.m_addr;
-    LeafType leaf_type = Array::get_hasrefs_from_header(leaf_header) ?
-    (Array::get_context_bit_from_header(leaf_header) ? leaf_big : leaf_long) : leaf_short;
-    if (leaf_type == leaf_short) {
-        ArrayString leaf(leaf_mem, &parent, ndx_in_parent, alloc);
-<<<<<<< HEAD
-
-        if (state.m_value.size() <= short_string_max_size) {
-            return leaf.btree_leaf_insert(insert_ndx, state.m_value, state);
-        }
-        else if (state.m_value.size() <= long_string_max_size) {
-            // Upgrade leaf from short to long strings
-            ArrayStringLong new_leaf(&parent, ndx_in_parent, alloc);
-            copy_leaf(leaf, new_leaf);
-            leaf.destroy();
-            return new_leaf.btree_leaf_insert(insert_ndx, state.m_value, state);
-        }
-        else {
-            // Upgrade leaf from short to big strings
-            ArrayBigBlobs new_leaf(&parent, ndx_in_parent, alloc);
-            new_leaf.set_context_bit(true);
-            copy_leaf(leaf, new_leaf);
-            leaf.destroy();
-            return new_leaf.btree_leaf_insert(insert_ndx, str_to_bin(state.m_value), true, state);
-        }
-    }
-    else if (leaf_type == leaf_long) {
+    bool long_strings = Array::get_hasrefs_from_header(leaf_mem.m_addr);
+    if (long_strings) {
+        bool is_big = Array::get_context_bit_from_header(leaf_mem.m_addr);
+        if (is_big) {
+            ArrayBigBlobs leaf(leaf_mem, &parent, ndx_in_parent, alloc);
+            BinaryData bin(state.m_value.data(), state.m_value.size());
+            bool add_zero_term = true;
+            return leaf.bptree_leaf_insert(insert_ndx, bin, add_zero_term, state); // Throws
+        }
         ArrayStringLong leaf(leaf_mem, &parent, ndx_in_parent, alloc);
-
-        if (state.m_value.size() <= long_string_max_size) {
-            return leaf.btree_leaf_insert(insert_ndx, state.m_value, state);
-        }
-        else {
-            // Upgrade leaf from long to big strings
-            ArrayBigBlobs new_leaf(&parent, ndx_in_parent, alloc);
-            new_leaf.set_context_bit(true);
-            copy_leaf(leaf, new_leaf);
-            leaf.destroy();
-            return new_leaf.btree_leaf_insert(insert_ndx, str_to_bin(state.m_value), true, state);
-        }
-    }
-    else {
-        ArrayBigBlobs leaf(leaf_mem, &parent, ndx_in_parent, alloc);
-        return leaf.btree_leaf_insert(insert_ndx, str_to_bin(state.m_value), true, state);
-    }
-=======
-        if (state.m_value.size() <= short_string_max_size)
+        if (state.m_value.size() <= long_string_max_size)
             return leaf.bptree_leaf_insert(insert_ndx, state.m_value, state); // Throws
+        // Upgrade leaf from long to big strings
+        ArrayBigBlobs new_leaf(&parent, ndx_in_parent, alloc); // Throws
+        copy_leaf(leaf, new_leaf); // Throws
+        leaf.destroy();
+        BinaryData bin(state.m_value.data(), state.m_value.size());
+        bool add_zero_term = true;
+        return new_leaf.bptree_leaf_insert(insert_ndx, bin, add_zero_term, state); // Throws
+    }
+    ArrayString leaf(leaf_mem, &parent, ndx_in_parent, alloc);
+    if (state.m_value.size() <= short_string_max_size)
+        return leaf.bptree_leaf_insert(insert_ndx, state.m_value, state); // Throws
+    if (state.m_value.size() <= long_string_max_size) {
         // Upgrade leaf from short to long strings
         ArrayStringLong new_leaf(&parent, ndx_in_parent, alloc); // Throws
         copy_leaf(leaf, new_leaf); // Throws
         leaf.destroy();
         return new_leaf.bptree_leaf_insert(insert_ndx, state.m_value, state); // Throws
     }
-    ArrayStringLong leaf(leaf_mem, &parent, ndx_in_parent, alloc);
-    return leaf.bptree_leaf_insert(insert_ndx, state.m_value, state); // Throws
->>>>>>> 3ad9299e
+    // Upgrade leaf from short to big strings
+    ArrayBigBlobs new_leaf(&parent, ndx_in_parent, alloc); // Throws
+    copy_leaf(leaf, new_leaf); // Throws
+    leaf.destroy();
+    BinaryData bin(state.m_value.data(), state.m_value.size());
+    bool add_zero_term = true;
+    return new_leaf.bptree_leaf_insert(insert_ndx, bin, add_zero_term, state); // Throws
+}
+
+
+AdaptiveStringColumn::LeafType
+AdaptiveStringColumn::GetBlock(size_t ndx, ArrayParent** ap, size_t& off) const
+{
+    Allocator& alloc = m_array->get_alloc();
+    if (root_is_leaf()) {
+        off = 0;
+        bool long_strings = m_array->has_refs();
+        if (long_strings) {
+            if (m_array->context_bit()) {
+                ArrayBigBlobs* asb2 = new ArrayBigBlobs(m_array->get_ref(), 0, 0, alloc);
+                *ap = asb2;
+                return leaf_type_Big;
+            }
+            ArrayStringLong* asl2 = new ArrayStringLong(m_array->get_ref(), 0, 0, alloc);
+            *ap = asl2;
+            return leaf_type_Medium;
+        }
+        ArrayString* as2 = new ArrayString(m_array->get_ref(), 0, 0, alloc);
+        *ap = as2;
+        return leaf_type_Small;
+    }
+
+    pair<MemRef, size_t> p = m_array->get_bptree_leaf(ndx);
+    off = ndx - p.second;
+    bool long_strings = Array::get_hasrefs_from_header(p.first.m_addr);
+    if (long_strings) {
+        if (Array::get_context_bit_from_header(p.first.m_addr)) {
+            ArrayBigBlobs* asb2 = new ArrayBigBlobs(p.first, 0, 0, alloc);
+            *ap = asb2;
+            return leaf_type_Big;
+        }
+        ArrayStringLong* asl2 = new ArrayStringLong(p.first, 0, 0, alloc);
+        *ap = asl2;
+        return leaf_type_Medium;
+    }
+    ArrayString* as2 = new ArrayString(p.first, 0, 0, alloc);
+    *ap = as2;
+    return leaf_type_Small;
 }
 
 
@@ -925,53 +1103,49 @@
 
 size_t verify_leaf(MemRef mem, Allocator& alloc)
 {
-    size_t leaf_size;
     bool long_strings = Array::get_hasrefs_from_header(mem.m_addr);
-    if (long_strings) {
+    if (!long_strings) {
+        // Small strings
+        ArrayString leaf(mem, 0, 0, alloc);
+        leaf.Verify();
+        return leaf.size();
+    }
+    bool is_big = Array::get_context_bit_from_header(mem.m_addr);
+    if (!is_big) {
+        // Medium strings
         ArrayStringLong leaf(mem, 0, 0, alloc);
         leaf.Verify();
-        leaf_size = leaf.size();
-    }
-    else {
-        ArrayString leaf(mem, 0, 0, alloc);
-        leaf.Verify();
-        leaf_size = leaf.size();
-    }
-    return leaf_size;
-}
-
-<<<<<<< HEAD
-void AdaptiveStringColumn::copy_leaf(const ArrayString& from, ArrayBigBlobs& to)
-{
-    size_t n = from.size();
-    for (size_t i=0; i<n; ++i) {
-        to.add(str_to_bin(from.get(i)), true);
-    }
-}
-
-void AdaptiveStringColumn::copy_leaf(const ArrayStringLong& from, ArrayBigBlobs& to)
-{
-    size_t n = from.size();
-    for (size_t i=0; i<n; ++i) {
-        to.add(str_to_bin(from.get(i)), true);
-    }
-}
-
-
-#ifdef TIGHTDB_DEBUG
-=======
+        return leaf.size();
+    }
+    // Big strings
+    ArrayBigBlobs leaf(mem, 0, 0, alloc);
+    leaf.Verify();
+    return leaf.size();
+}
+
 } // anonymous namespace
->>>>>>> 3ad9299e
 
 void AdaptiveStringColumn::Verify() const
 {
     if (root_is_leaf()) {
         bool long_strings = m_array->has_refs();
-        if (long_strings) {
-            static_cast<ArrayStringLong*>(m_array)->Verify();
+        if (!long_strings) {
+            // Small strings
+            ArrayString* leaf = static_cast<ArrayString*>(m_array);
+            leaf->Verify();
         }
         else {
-            static_cast<ArrayString*>(m_array)->Verify();
+            bool is_big = m_array->context_bit();
+            if (!is_big) {
+                // Medium strings
+                ArrayStringLong* leaf = static_cast<ArrayStringLong*>(m_array);
+                leaf->Verify();
+            }
+            else {
+                // Big strings
+                ArrayBigBlobs* leaf = static_cast<ArrayBigBlobs*>(m_array);
+                leaf->Verify();
+            }
         }
     }
     else {
@@ -999,14 +1173,23 @@
                                        ostream& out) const
 {
     bool long_strings = Array::get_hasrefs_from_header(leaf_mem.m_addr);
-    if (long_strings) {
+    if (!long_strings) {
+        // Small strings
+        ArrayString leaf(leaf_mem, parent, ndx_in_parent, m_array->get_alloc());
+        leaf.to_dot(out);
+        return;
+    }
+    bool is_big = Array::get_context_bit_from_header(leaf_mem.m_addr);
+    if (!is_big) {
+        // Medium strings
         ArrayStringLong leaf(leaf_mem, parent, ndx_in_parent, m_array->get_alloc());
         leaf.to_dot(out);
-    }
-    else {
-        ArrayString leaf(leaf_mem, parent, ndx_in_parent, m_array->get_alloc());
-        leaf.to_dot(out);
-    }
+        return;
+    }
+    // Big strings
+    ArrayBigBlobs leaf(leaf_mem, parent, ndx_in_parent, m_array->get_alloc());
+    bool is_strings = true;
+    leaf.to_dot(out, is_strings);
 }
 
 namespace {
@@ -1016,15 +1199,26 @@
     size_t leaf_size;
     const char* leaf_type;
     bool long_strings = Array::get_hasrefs_from_header(mem.m_addr);
-    if (long_strings) {
-        ArrayStringLong leaf(mem, 0, 0, alloc);
-        leaf_size = leaf.size();
-        leaf_type = "Long strings leaf";
-    }
-    else {
+    if (!long_strings) {
+        // Small strings
         ArrayString leaf(mem, 0, 0, alloc);
         leaf_size = leaf.size();
-        leaf_type = "Short strings leaf";
+        leaf_type = "Small strings leaf";
+    }
+    else {
+        bool is_big = Array::get_context_bit_from_header(mem.m_addr);
+        if (!is_big) {
+            // Medium strings
+            ArrayStringLong leaf(mem, 0, 0, alloc);
+            leaf_size = leaf.size();
+            leaf_type = "Medimum strings leaf";
+        }
+        else {
+            // Big strings
+            ArrayBigBlobs leaf(mem, 0, 0, alloc);
+            leaf_size = leaf.size();
+            leaf_type = "Big strings leaf";
+        }
     }
     int indent = level * 2;
     out << setw(indent) << "" << leaf_type << " (size: "<<leaf_size<<")\n";
