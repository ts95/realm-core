--- conflicted
+++ resolved
@@ -645,7 +645,6 @@
             // determine initial version
             uint_fast64_t version;
             if (info->versioning_ready == false) {
-<<<<<<< HEAD
                 Array top(alloc);
                 bool sync_mode = false;
 #ifdef TIGHTDB_ENABLE_REPLICATION
@@ -685,11 +684,8 @@
                 if (repl)
                     repl->reset_log_management(version);
 #endif
+                info->latest_version_number = version;
                 info->init_versioning(top_ref, file_size, version);
-=======
-                info->latest_version_number = 1;
-                info->init_versioning(top_ref, file_size);
->>>>>>> 7ff3fbf8
                 info->versioning_ready = true;
             }
 
