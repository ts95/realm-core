--- conflicted
+++ resolved
@@ -356,21 +356,16 @@
     // mutexes)
 
     // FIXME: This upgrading of the lock is not guaranteed to be atomic
-<<<<<<< HEAD
     m_file.unlock(); // <- for exposition only
     // at this point a different process may gain exclusive access and
     // proceed to remove the lock file, including destroying the mutexes.
     // according to posix, destroying already destroyed mutexes cause
     // UNDEFINED behavior.
-    if (!m_file.try_lock_exclusive())
-=======
-    m_file.unlock();
-
+    //
     // FIXME: File::try_lock_exclusive() can throw. We cannot allow
     // the exception to escape, because that would terminate the
     // program (due to 'noexcept' on the destructor).
     if (!m_file.try_lock_exclusive()) // Throws
->>>>>>> 7b728d49
         return;
 
     SharedInfo* info = m_file_map.get_addr();
