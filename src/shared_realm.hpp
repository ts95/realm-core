////////////////////////////////////////////////////////////////////////////
//
// Copyright 2015 Realm Inc.
//
// Licensed under the Apache License, Version 2.0 (the "License");
// you may not use this file except in compliance with the License.
// You may obtain a copy of the License at
//
// http://www.apache.org/licenses/LICENSE-2.0
//
// Unless required by applicable law or agreed to in writing, software
// distributed under the License is distributed on an "AS IS" BASIS,
// WITHOUT WARRANTIES OR CONDITIONS OF ANY KIND, either express or implied.
// See the License for the specific language governing permissions and
// limitations under the License.
//
////////////////////////////////////////////////////////////////////////////

#ifndef REALM_REALM_HPP
#define REALM_REALM_HPP

#include "schema.hpp"

#include <realm/util/optional.hpp>

#include <memory>
#include <thread>

#include <realm/util/optional.hpp>
#include <realm/handover_defs.hpp>

namespace realm {
<<<<<<< HEAD
    class BinaryData;
    class BindingContext;
    class Group;
    class Realm;
    class Replication;
    class Schema;
    class SharedGroup;
    class StringData;
    typedef std::shared_ptr<Realm> SharedRealm;
    typedef std::weak_ptr<Realm> WeakRealm;

    namespace util {
        class RootLogger;
    }

    namespace _impl {
        class CollectionNotifier;
        class ListNotifier;
        class RealmCoordinator;
        class ResultsNotifier;
    }

    namespace util {
        template<typename T> class Optional;
    }

    class Realm : public std::enable_shared_from_this<Realm> {
      public:
        typedef std::function<void(SharedRealm old_realm, SharedRealm realm)> MigrationFunction;

        struct Config {
            std::string path;
            // User-supplied encryption key. Must be either empty or 64 bytes.
            std::vector<char> encryption_key;
            util::Optional<std::string> sync_server_url;
            util::Optional<std::string> sync_user_token;

            util::RootLogger *logger = nullptr;

            // Optional schema for the file. If nullptr, the existing schema
            // from the file opened will be used. If present, the file will be
            // migrated to the schema if needed.
            std::unique_ptr<Schema> schema;
            uint64_t schema_version;

            MigrationFunction migration_function;
            bool delete_realm_if_migration_needed = false;

            bool read_only = false;
            bool in_memory = false;

            // The following are intended for internal/testing purposes and
            // should not be publicly exposed in binding APIs

            // If false, always return a new Realm instance, and don't return
            // that Realm instance for other requests for a cached Realm. Useful
            // for dynamic Realms and for tests that need multiple instances on
            // one thread
            bool cache = true;
            // Throw an exception rather than automatically upgrading the file
            // format. Used by the browser to warn the user that it'll modify
            // the file.
            bool disable_format_upgrade = false;
            // Disable the background worker thread for producing change
            // notifications. Useful for tests for those notifications so that
            // everything can be done deterministically on one thread, and
            // speeds up tests that don't need notifications.
            bool automatic_change_notifications = true;

            Config();
            Config(Config&&);
            Config(const Config& c);
            ~Config();

            Config& operator=(Config const&);
            Config& operator=(Config&&) = default;
        };

        // Get a cached Realm or create a new one if no cached copies exists
        // Caching is done by path - mismatches for in_memory and read_only
        // Config properties will raise an exception
        // If schema/schema_version is specified, update_schema is called
        // automatically on the realm and a migration is performed. If not
        // specified, the schema version and schema are dynamically read from
        // the the existing Realm.
        static SharedRealm get_shared_realm(Config config);

        static bool refresh_sync_access_token(std::string access_token, StringData path);

        // Updates a Realm to a given target schema/version creating tables and
        // updating indexes as necessary. Uses the existing migration function
        // on the Config, and the resulting Schema and version with updated
        // column mappings are set on the realms config upon success.
        void update_schema(std::unique_ptr<Schema> schema, uint64_t version);

        static uint64_t get_schema_version(Config const& config);

        const Config &config() const { return m_config; }

        void begin_transaction();
        void commit_transaction();
        void cancel_transaction();
        bool is_in_transaction() const noexcept;
        bool is_in_read_transaction() const { return !!m_group; }

        bool refresh();
        void set_auto_refresh(bool auto_refresh) { m_auto_refresh = auto_refresh; }
        bool auto_refresh() const { return m_auto_refresh; }
        void notify();

        void invalidate();
        bool compact();
        void write_copy(StringData path, BinaryData encryption_key);

        std::thread::id thread_id() const { return m_thread_id; }
        void verify_thread() const;
        void verify_in_write() const;

        bool can_deliver_notifications() const noexcept;

        // Close this Realm and remove it from the cache. Continuing to use a
        // Realm after closing it will produce undefined behavior.
        void close();

        bool is_closed() { return !m_read_only_group && !m_shared_group; }

        // returns the file format version upgraded from if an upgrade took place
        util::Optional<int> file_format_upgraded_from_version() const;

        void notify_others() const;

        // FIXME: Consider whether this method should exist here.
        void refresh_sync_access_token(std::string access_token);

        ~Realm();

        void init(std::shared_ptr<_impl::RealmCoordinator> coordinator);
        Realm(Config config);

        // Expose some internal functionality to other parts of the ObjectStore
        // without making it public to everyone
        class Internal {
            friend class _impl::CollectionNotifier;
            friend class _impl::ListNotifier;
            friend class _impl::RealmCoordinator;
            friend class _impl::ResultsNotifier;

            // ResultsNotifier and ListNotifier need access to the SharedGroup
            // to be able to call the handover functions, which are not very wrappable
            static SharedGroup& get_shared_group(Realm& realm) { return *realm.m_shared_group; }

            // CollectionNotifier needs to be able to access the owning
            // coordinator to wake up the worker thread when a callback is
            // added, and coordinators need to be able to get themselves from a Realm
            static _impl::RealmCoordinator& get_coordinator(Realm& realm) { return *realm.m_coordinator; }
        };

        static void open_with_config(const Config& config,
                                     std::unique_ptr<Replication>& history,
                                     std::unique_ptr<SharedGroup>& shared_group,
                                     std::unique_ptr<Group>& read_only_group,
                                     Realm *realm = nullptr);

      private:
        Config m_config;
        std::thread::id m_thread_id = std::this_thread::get_id();
        bool m_auto_refresh = true;

        std::unique_ptr<Replication> m_history;
        std::unique_ptr<SharedGroup> m_shared_group;
        std::unique_ptr<Group> m_read_only_group;

        Group *m_group = nullptr;

        std::shared_ptr<_impl::RealmCoordinator> m_coordinator;

        // File format versions populated when a file format upgrade takes place during realm opening
        int upgrade_initial_version = 0, upgrade_final_version = 0;

      public:
        std::unique_ptr<BindingContext> m_binding_context;

        // FIXME private
        Group *read_group();
    };

    class RealmFileException : public std::runtime_error {
    public:
        enum class Kind {
            /** Thrown for any I/O related exception scenarios when a realm is opened. */
            AccessError,
            /** Thrown if the user does not have permission to open or create
             the specified file in the specified access mode when the realm is opened. */
            PermissionDenied,
            /** Thrown if create_Always was specified and the file did already exist when the realm is opened. */
            Exists,
            /** Thrown if no_create was specified and the file was not found when the realm is opened. */
            NotFound,
            /** Thrown if the database file is currently open in another
             process which cannot share with the current process due to an
             architecture mismatch. */
            IncompatibleLockFile,
            /** Thrown if the file needs to be upgraded to a new format, but upgrades have been explicitly disabled. */
            FormatUpgradeRequired,
        };
        RealmFileException(Kind kind, std::string path, std::string message, std::string underlying) :
            std::runtime_error(std::move(message)), m_kind(kind), m_path(std::move(path)), m_underlying(std::move(underlying)) {}
        Kind kind() const { return m_kind; }
        const std::string& path() const { return m_path; }
        const std::string& underlying() const { return m_underlying; }

    private:
        Kind m_kind;
        std::string m_path;
        std::string m_underlying;
    };

    class MismatchedConfigException : public std::logic_error {
    public:
        MismatchedConfigException(StringData message, StringData path);
    };

    class InvalidTransactionException : public std::logic_error {
    public:
        InvalidTransactionException(std::string message) : std::logic_error(move(message)) {}
    };
=======
class BinaryData;
class BindingContext;
class Group;
class Realm;
class Replication;
class SharedGroup;
class StringData;
typedef std::shared_ptr<Realm> SharedRealm;
typedef std::weak_ptr<Realm> WeakRealm;

namespace _impl {
    class CollectionNotifier;
    class ListNotifier;
    class RealmCoordinator;
    class ResultsNotifier;
}
>>>>>>> 39248e24

// How to handle update_schema() being called on a file which has
// already been initialized with a different schema
enum class SchemaMode : uint8_t {
    // If the schema version has increased, automatically apply all
    // changes, then call the migration function.
    //
    // If the schema version has not changed, verify that the only
    // changes are to add new tables and add or remvoe indexes, and then
    // apply them if so. Does not call the migration function.
    //
    // This mode does not automatically remove tables which are not
    // present in the schea; that must be manually done in the migration
    // function, to support sharing a Realm file between processes using
    // different class subsets.
    //
    // This mode allows using schemata with different subsets of tables
    // on different threads, but the tables which are shared must be
    // identical.
    Automatic,

    // Open the file in read-only mode. Schema version must match the
    // version in the file, and all tables present in the file must
    // exactly match the specified schema, except for indexes. Tables
    // are allowed to be missing from the file.
    ReadOnly,

    // If the schema version matches and the only schema changes are new
    // tables and indexes being added or removed, apply the changes to
    // the existing file.
    // Otherwise delete the file and recreate it from scratch.
    // The migration function is not used.
    //
    // This mode allows using schemata with different subsets of tables
    // on different threads, but the tables which are shared must be
    // identical.
    ResetFile,

    // The only changes allowed are to add new tables, add columns to
    // existing tables, and to add or remove indexes from existing
    // columns. Extra tables not present in the schema are ignored.
    // Indexes are only added to or removed from existing columns if the
    // schema version is greater than the existing one (and unlike other
    // modes, the schema version is allowed to be less than the existing
    // one).
    // The migration function is not used.
    //
    // This mode allows updating the schema with additive changes even
    // if the Realm is already open on another thread.
    Additive,

    // Verify that the schema version has increased, call the migraiton
    // function, and then verify that the schema now matches.
    // The migration function is mandatory for this mode.
    //
    // This mode requires that all threads and processes which open a
    // file use identical schemata.
    Manual
};

class Realm : public std::enable_shared_from_this<Realm> {
public:
    // A callback function to be called during a migration for Automatic and
    // Manual schema modes. It is passed a SharedRealm at the version before
    // the migration, the SharedRealm in the migration, and a mutable reference
    // to the realm's Schema. Updating the schema with changes made within the
    // migration function is only required if you wish to use the ObjectStore
    // functions which take a Schema from within the migration function.
    using MigrationFunction = std::function<void (SharedRealm old_realm, SharedRealm realm, Schema&)>;

    struct Config {
        std::string path;
        // User-supplied encryption key. Must be either empty or 64 bytes.
        std::vector<char> encryption_key;

        bool in_memory = false;
        SchemaMode schema_mode = SchemaMode::Automatic;

        // Optional schema for the file.
        // If the schema and schema version are supplied, update_schema() is
        // called with the supplied schema, version and migration function when
        // the Realm is actually opened and not just retreived from the cache
        util::Optional<Schema> schema;
        uint64_t schema_version = -1;
        MigrationFunction migration_function;

        bool read_only() const { return schema_mode == SchemaMode::ReadOnly; }

        // The following are intended for internal/testing purposes and
        // should not be publicly exposed in binding APIs

        // If false, always return a new Realm instance, and don't return
        // that Realm instance for other requests for a cached Realm. Useful
        // for dynamic Realms and for tests that need multiple instances on
        // one thread
        bool cache = true;
        // Throw an exception rather than automatically upgrading the file
        // format. Used by the browser to warn the user that it'll modify
        // the file.
        bool disable_format_upgrade = false;
        // Disable the background worker thread for producing change
        // notifications. Useful for tests for those notifications so that
        // everything can be done deterministically on one thread, and
        // speeds up tests that don't need notifications.
        bool automatic_change_notifications = true;
    };

    // Get a cached Realm or create a new one if no cached copies exists
    // Caching is done by path - mismatches for in_memory, schema mode or
    // encryption key will raise an exception.
    static SharedRealm get_shared_realm(Config config);

    // Updates a Realm to a given schema, using the Realm's pre-set schema mode.
    void update_schema(Schema schema, uint64_t version=0,
                       MigrationFunction migration_function=nullptr);

    // Read the schema version from the file specified by the given config, or
    // ObjectStore::NotVersioned if it does not exist
    static uint64_t get_schema_version(Config const& config);

    Config const& config() const { return m_config; }
    Schema const& schema() const { return m_schema; }
    uint64_t schema_version() const { return m_schema_version; }

    void begin_transaction();
    void commit_transaction();
    void cancel_transaction();
    bool is_in_transaction() const noexcept;
    bool is_in_read_transaction() const { return !!m_group; }

    bool refresh();
    void set_auto_refresh(bool auto_refresh) { m_auto_refresh = auto_refresh; }
    bool auto_refresh() const { return m_auto_refresh; }
    void notify();

    void invalidate();
    bool compact();
    void write_copy(StringData path, BinaryData encryption_key);

    std::thread::id thread_id() const { return m_thread_id; }
    void verify_thread() const;
    void verify_in_write() const;

    bool can_deliver_notifications() const noexcept;

    // Close this Realm and remove it from the cache. Continuing to use a
    // Realm after closing it will produce undefined behavior.
    void close();
    bool is_closed() { return !m_read_only_group && !m_shared_group; }

    // returns the file format version upgraded from if an upgrade took place
    util::Optional<int> file_format_upgraded_from_version() const;

    ~Realm();

    Realm(Config config);
    void init(std::shared_ptr<_impl::RealmCoordinator> coordinator);

    // Expose some internal functionality to other parts of the ObjectStore
    // without making it public to everyone
    class Internal {
        friend class _impl::CollectionNotifier;
        friend class _impl::ListNotifier;
        friend class _impl::RealmCoordinator;
        friend class _impl::ResultsNotifier;

        // ResultsNotifier and ListNotifier need access to the SharedGroup
        // to be able to call the handover functions, which are not very wrappable
        static SharedGroup& get_shared_group(Realm& realm) { return *realm.m_shared_group; }

        // CollectionNotifier needs to be able to access the owning
        // coordinator to wake up the worker thread when a callback is
        // added, and coordinators need to be able to get themselves from a Realm
        static _impl::RealmCoordinator& get_coordinator(Realm& realm) { return *realm.m_coordinator; }
    };

    static void open_with_config(const Config& config,
                                 std::unique_ptr<Replication>& history,
                                 std::unique_ptr<SharedGroup>& shared_group,
                                 std::unique_ptr<Group>& read_only_group,
                                 Realm* realm);

private:
    Config m_config;
    std::thread::id m_thread_id = std::this_thread::get_id();
    bool m_auto_refresh = true;

    std::unique_ptr<Replication> m_history;
    std::unique_ptr<SharedGroup> m_shared_group;
    std::unique_ptr<Group> m_read_only_group;

    Group *m_group = nullptr;

    uint64_t m_schema_version;
    Schema m_schema;
    uint64_t m_schema_transaction_version = -1;

    std::shared_ptr<_impl::RealmCoordinator> m_coordinator;

    // File format versions populated when a file format upgrade takes place during realm opening
    int upgrade_initial_version = 0, upgrade_final_version = 0;

    void set_schema(Schema schema, uint64_t version);
    void reset_file_if_needed(Schema const& schema, uint64_t version, std::vector<SchemaChange>& changes_required);

    // Ensure that m_schema and m_schema_version match that of the current
    // version of the file, and return true if it changed
    bool read_schema_from_group_if_needed();

    void add_schema_change_handler();

public:
    std::unique_ptr<BindingContext> m_binding_context;

    // FIXME private
    Group& read_group();
};

class RealmFileException : public std::runtime_error {
public:
    enum class Kind {
        /** Thrown for any I/O related exception scenarios when a realm is opened. */
        AccessError,
        /** Thrown if the user does not have permission to open or create
         the specified file in the specified access mode when the realm is opened. */
        PermissionDenied,
        /** Thrown if create_Always was specified and the file did already exist when the realm is opened. */
        Exists,
        /** Thrown if no_create was specified and the file was not found when the realm is opened. */
        NotFound,
        /** Thrown if the database file is currently open in another
         process which cannot share with the current process due to an
         architecture mismatch. */
        IncompatibleLockFile,
        /** Thrown if the file needs to be upgraded to a new format, but upgrades have been explicitly disabled. */
        FormatUpgradeRequired,
    };
    RealmFileException(Kind kind, std::string path, std::string message, std::string underlying)
    : std::runtime_error(std::move(message)), m_kind(kind), m_path(std::move(path)), m_underlying(std::move(underlying)) {}
    Kind kind() const { return m_kind; }
    const std::string& path() const { return m_path; }
    const std::string& underlying() const { return m_underlying; }

private:
    Kind m_kind;
    std::string m_path;
    std::string m_underlying;
};

class MismatchedConfigException : public std::logic_error {
public:
    MismatchedConfigException(StringData message, StringData path);
};

class InvalidTransactionException : public std::logic_error {
public:
    InvalidTransactionException(std::string message) : std::logic_error(message) {}
};

class IncorrectThreadException : public std::logic_error {
public:
    IncorrectThreadException() : std::logic_error("Realm accessed from incorrect thread.") {}
};

class UninitializedRealmException : public std::runtime_error {
public:
    UninitializedRealmException(std::string message) : std::runtime_error(message) {}
};

class InvalidEncryptionKeyException : public std::logic_error {
public:
    InvalidEncryptionKeyException() : std::logic_error("Encryption key must be 64 bytes.") {}
};
} // namespace realm

#endif /* defined(REALM_REALM_HPP) */<|MERGE_RESOLUTION|>--- conflicted
+++ resolved
@@ -26,238 +26,7 @@
 #include <memory>
 #include <thread>
 
-#include <realm/util/optional.hpp>
-#include <realm/handover_defs.hpp>
-
 namespace realm {
-<<<<<<< HEAD
-    class BinaryData;
-    class BindingContext;
-    class Group;
-    class Realm;
-    class Replication;
-    class Schema;
-    class SharedGroup;
-    class StringData;
-    typedef std::shared_ptr<Realm> SharedRealm;
-    typedef std::weak_ptr<Realm> WeakRealm;
-
-    namespace util {
-        class RootLogger;
-    }
-
-    namespace _impl {
-        class CollectionNotifier;
-        class ListNotifier;
-        class RealmCoordinator;
-        class ResultsNotifier;
-    }
-
-    namespace util {
-        template<typename T> class Optional;
-    }
-
-    class Realm : public std::enable_shared_from_this<Realm> {
-      public:
-        typedef std::function<void(SharedRealm old_realm, SharedRealm realm)> MigrationFunction;
-
-        struct Config {
-            std::string path;
-            // User-supplied encryption key. Must be either empty or 64 bytes.
-            std::vector<char> encryption_key;
-            util::Optional<std::string> sync_server_url;
-            util::Optional<std::string> sync_user_token;
-
-            util::RootLogger *logger = nullptr;
-
-            // Optional schema for the file. If nullptr, the existing schema
-            // from the file opened will be used. If present, the file will be
-            // migrated to the schema if needed.
-            std::unique_ptr<Schema> schema;
-            uint64_t schema_version;
-
-            MigrationFunction migration_function;
-            bool delete_realm_if_migration_needed = false;
-
-            bool read_only = false;
-            bool in_memory = false;
-
-            // The following are intended for internal/testing purposes and
-            // should not be publicly exposed in binding APIs
-
-            // If false, always return a new Realm instance, and don't return
-            // that Realm instance for other requests for a cached Realm. Useful
-            // for dynamic Realms and for tests that need multiple instances on
-            // one thread
-            bool cache = true;
-            // Throw an exception rather than automatically upgrading the file
-            // format. Used by the browser to warn the user that it'll modify
-            // the file.
-            bool disable_format_upgrade = false;
-            // Disable the background worker thread for producing change
-            // notifications. Useful for tests for those notifications so that
-            // everything can be done deterministically on one thread, and
-            // speeds up tests that don't need notifications.
-            bool automatic_change_notifications = true;
-
-            Config();
-            Config(Config&&);
-            Config(const Config& c);
-            ~Config();
-
-            Config& operator=(Config const&);
-            Config& operator=(Config&&) = default;
-        };
-
-        // Get a cached Realm or create a new one if no cached copies exists
-        // Caching is done by path - mismatches for in_memory and read_only
-        // Config properties will raise an exception
-        // If schema/schema_version is specified, update_schema is called
-        // automatically on the realm and a migration is performed. If not
-        // specified, the schema version and schema are dynamically read from
-        // the the existing Realm.
-        static SharedRealm get_shared_realm(Config config);
-
-        static bool refresh_sync_access_token(std::string access_token, StringData path);
-
-        // Updates a Realm to a given target schema/version creating tables and
-        // updating indexes as necessary. Uses the existing migration function
-        // on the Config, and the resulting Schema and version with updated
-        // column mappings are set on the realms config upon success.
-        void update_schema(std::unique_ptr<Schema> schema, uint64_t version);
-
-        static uint64_t get_schema_version(Config const& config);
-
-        const Config &config() const { return m_config; }
-
-        void begin_transaction();
-        void commit_transaction();
-        void cancel_transaction();
-        bool is_in_transaction() const noexcept;
-        bool is_in_read_transaction() const { return !!m_group; }
-
-        bool refresh();
-        void set_auto_refresh(bool auto_refresh) { m_auto_refresh = auto_refresh; }
-        bool auto_refresh() const { return m_auto_refresh; }
-        void notify();
-
-        void invalidate();
-        bool compact();
-        void write_copy(StringData path, BinaryData encryption_key);
-
-        std::thread::id thread_id() const { return m_thread_id; }
-        void verify_thread() const;
-        void verify_in_write() const;
-
-        bool can_deliver_notifications() const noexcept;
-
-        // Close this Realm and remove it from the cache. Continuing to use a
-        // Realm after closing it will produce undefined behavior.
-        void close();
-
-        bool is_closed() { return !m_read_only_group && !m_shared_group; }
-
-        // returns the file format version upgraded from if an upgrade took place
-        util::Optional<int> file_format_upgraded_from_version() const;
-
-        void notify_others() const;
-
-        // FIXME: Consider whether this method should exist here.
-        void refresh_sync_access_token(std::string access_token);
-
-        ~Realm();
-
-        void init(std::shared_ptr<_impl::RealmCoordinator> coordinator);
-        Realm(Config config);
-
-        // Expose some internal functionality to other parts of the ObjectStore
-        // without making it public to everyone
-        class Internal {
-            friend class _impl::CollectionNotifier;
-            friend class _impl::ListNotifier;
-            friend class _impl::RealmCoordinator;
-            friend class _impl::ResultsNotifier;
-
-            // ResultsNotifier and ListNotifier need access to the SharedGroup
-            // to be able to call the handover functions, which are not very wrappable
-            static SharedGroup& get_shared_group(Realm& realm) { return *realm.m_shared_group; }
-
-            // CollectionNotifier needs to be able to access the owning
-            // coordinator to wake up the worker thread when a callback is
-            // added, and coordinators need to be able to get themselves from a Realm
-            static _impl::RealmCoordinator& get_coordinator(Realm& realm) { return *realm.m_coordinator; }
-        };
-
-        static void open_with_config(const Config& config,
-                                     std::unique_ptr<Replication>& history,
-                                     std::unique_ptr<SharedGroup>& shared_group,
-                                     std::unique_ptr<Group>& read_only_group,
-                                     Realm *realm = nullptr);
-
-      private:
-        Config m_config;
-        std::thread::id m_thread_id = std::this_thread::get_id();
-        bool m_auto_refresh = true;
-
-        std::unique_ptr<Replication> m_history;
-        std::unique_ptr<SharedGroup> m_shared_group;
-        std::unique_ptr<Group> m_read_only_group;
-
-        Group *m_group = nullptr;
-
-        std::shared_ptr<_impl::RealmCoordinator> m_coordinator;
-
-        // File format versions populated when a file format upgrade takes place during realm opening
-        int upgrade_initial_version = 0, upgrade_final_version = 0;
-
-      public:
-        std::unique_ptr<BindingContext> m_binding_context;
-
-        // FIXME private
-        Group *read_group();
-    };
-
-    class RealmFileException : public std::runtime_error {
-    public:
-        enum class Kind {
-            /** Thrown for any I/O related exception scenarios when a realm is opened. */
-            AccessError,
-            /** Thrown if the user does not have permission to open or create
-             the specified file in the specified access mode when the realm is opened. */
-            PermissionDenied,
-            /** Thrown if create_Always was specified and the file did already exist when the realm is opened. */
-            Exists,
-            /** Thrown if no_create was specified and the file was not found when the realm is opened. */
-            NotFound,
-            /** Thrown if the database file is currently open in another
-             process which cannot share with the current process due to an
-             architecture mismatch. */
-            IncompatibleLockFile,
-            /** Thrown if the file needs to be upgraded to a new format, but upgrades have been explicitly disabled. */
-            FormatUpgradeRequired,
-        };
-        RealmFileException(Kind kind, std::string path, std::string message, std::string underlying) :
-            std::runtime_error(std::move(message)), m_kind(kind), m_path(std::move(path)), m_underlying(std::move(underlying)) {}
-        Kind kind() const { return m_kind; }
-        const std::string& path() const { return m_path; }
-        const std::string& underlying() const { return m_underlying; }
-
-    private:
-        Kind m_kind;
-        std::string m_path;
-        std::string m_underlying;
-    };
-
-    class MismatchedConfigException : public std::logic_error {
-    public:
-        MismatchedConfigException(StringData message, StringData path);
-    };
-
-    class InvalidTransactionException : public std::logic_error {
-    public:
-        InvalidTransactionException(std::string message) : std::logic_error(move(message)) {}
-    };
-=======
 class BinaryData;
 class BindingContext;
 class Group;
@@ -268,13 +37,16 @@
 typedef std::shared_ptr<Realm> SharedRealm;
 typedef std::weak_ptr<Realm> WeakRealm;
 
+namespace util {
+    class RootLogger;
+}
+
 namespace _impl {
     class CollectionNotifier;
     class ListNotifier;
     class RealmCoordinator;
     class ResultsNotifier;
 }
->>>>>>> 39248e24
 
 // How to handle update_schema() being called on a file which has
 // already been initialized with a different schema
@@ -380,6 +152,11 @@
         // everything can be done deterministically on one thread, and
         // speeds up tests that don't need notifications.
         bool automatic_change_notifications = true;
+
+        util::Optional<std::string> sync_server_url;
+        util::Optional<std::string> sync_user_token;
+
+        util::RootLogger *logger = nullptr;
     };
 
     // Get a cached Realm or create a new one if no cached copies exists
@@ -409,6 +186,7 @@
     void set_auto_refresh(bool auto_refresh) { m_auto_refresh = auto_refresh; }
     bool auto_refresh() const { return m_auto_refresh; }
     void notify();
+    void notify_others() const;
 
     void invalidate();
     bool compact();
@@ -456,6 +234,11 @@
                                  std::unique_ptr<SharedGroup>& shared_group,
                                  std::unique_ptr<Group>& read_only_group,
                                  Realm* realm);
+
+    static bool refresh_sync_access_token(std::string access_token, StringData path);
+
+    // FIXME: Consider whether this method should exist here.
+    void refresh_sync_access_token(std::string access_token);
 
 private:
     Config m_config;
