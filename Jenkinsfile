--- conflicted
+++ resolved
@@ -236,17 +236,11 @@
             withEnv(environment) {
                 buildEnv.inside() {
                     try {
-<<<<<<< HEAD
-                        sh "cmake -B build-dir -D CMAKE_BUILD_TYPE=${buildType}${cxx_flags} -D REALM_MAX_BPNODE_SIZE=${maxBpNodeSize} -DREALM_ENABLE_ENCRYPTION=${enableEncryption} -G Ninja"
-                        runAndCollectWarnings(script: "cmake --build build-dir")
-                        sh 'CTEST_OUTPUT_ON_FAILURE=TRUE cmake --build build-dir --target test'
-=======
                         dir('build-dir') {
                             sh "cmake -D CMAKE_BUILD_TYPE=${buildType}${cxx_flags} -D REALM_MAX_BPNODE_SIZE=${maxBpNodeSize} -DREALM_ENABLE_ENCRYPTION=${enableEncryption} -G Ninja .."
                             runAndCollectWarnings(script: "ninja", name: "linux-${buildType}-encrypt${enableEncryption}-BPNODESIZE_${maxBpNodeSize}")
-                            sh "./test/realm-tests"
-                        }
->>>>>>> 577ddc41
+                            sh 'ctest --output-on-failure'
+                        }
                     } finally {
                         recordTests("Linux-${buildType}")
                     }
@@ -274,21 +268,12 @@
             withEnv(environment) {
                 buildEnv.inside(privileged) {
                     try {
-<<<<<<< HEAD
-                        sh "cmake -B build-dir -D CMAKE_BUILD_TYPE=${buildType} -D REALM_MAX_BPNODE_SIZE=${maxBpNodeSize} ${sanitizeFlags} -G Ninja"
-                        runAndCollectWarnings(script: "cmake --build build-dir")
-                        sh """
-                           cd build-dir/test
-                           ./realm-tests
-                        """
-
-=======
                         dir('build-dir') {
                             sh "cmake -D CMAKE_BUILD_TYPE=${buildType} -D REALM_MAX_BPNODE_SIZE=${maxBpNodeSize} ${sanitizeFlags} -G Ninja .."
                             runAndCollectWarnings(script: "ninja", parser: "clang", name: "linux-clang-${buildType}-${maxBpNodeSize}-${sanitizeMode}")
-                            sh "./test/realm-tests"
-                        }
->>>>>>> 577ddc41
+                            sh './test/realm-tests'
+                        }
+
                     } finally {
                         recordTests("Linux-${buildType}")
                     }
